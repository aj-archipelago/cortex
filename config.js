--- conflicted
+++ resolved
@@ -435,7 +435,6 @@
                 "maxReturnTokens": 4096,
                 "supportsStreaming": true
             },
-<<<<<<< HEAD
             "xai-grok-3": {
                 "type": "GROK-VISION",
                 "url": "https://api.x.ai/v1/chat/completions",
@@ -465,8 +464,7 @@
                 "maxTokenLength": 131072,
                 "maxReturnTokens": 4096,
                 "supportsStreaming": true
-            }
-=======
+            },
             "apptek-translate": {
                 "type": "APPTEK-TRANSLATE",
                 "url": "{{APPTEK_API_ENDPOINT}}",
@@ -478,7 +476,6 @@
                 "requestsPerSecond": 10,
                 "maxTokenLength": 128000
             },
->>>>>>> 22e1413c
         },
         env: 'CORTEX_MODELS'
     },
