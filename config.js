--- conflicted
+++ resolved
@@ -84,79 +84,6 @@
     }
 });
 
-<<<<<<< HEAD
-// TODO: Define a schema possibly with formatters
-
-var config = convict({
-    pathwaysPath: {
-        format: String,
-        default: null,
-        env: 'CORTEX_PATHWAYS_PATH'
-    },
-    corePathwaysPath: {
-        format: String,
-        default: path.join(__dirname, 'pathways')
-    },
-    redisUrl: {
-        format: String,
-        default: null,
-        env: 'CORTEX_REDIS_URL'
-    },
-    redisKey: {
-        doc: 'Secret used for access to Redis',
-        format: '*',
-        default: '',
-        sensitive: true,
-        env: 'CORTEX_REDIS_KEY'
-    },
-    PORT: {
-        format: 'port',
-        default: 4000,
-        env: 'CORTEX_PORT'
-    },
-    pathways: {
-        format: Object,
-        default: {}
-    },
-  });
-
-// Read in environment variables and set up service configuration
-const configFile = process.env.CORTEX_CONFIG_FILE || null;
-
-// Load config file
-if (configFile) {
-    console.log('Loading config from', configFile);
-    config.loadFile(configFile);
-  } else {
-    throw 'No config file specified. Please set the CORTEX_CONFIG_FILE environment variable to point at the Cortex configuration for your project.'
-}
-
-// Set up local variables
-const { pathwaysPath, corePathwaysPath, redisUrl, redisKey, PORT } = config.getProperties();
-
-// Configure Redis
-if (redisUrl) {
-    console.log('Using Redis at', redisUrl);
-    config.load({ redisUrl, redisKey });
-} else {
-    console.log('No Redis URL specified. Please set the CORTEX_REDIS_URL environment variable to point at the Redis instance for your project if you need caching or stored context.')
-}
-
-// Configure port
-config.load({ PORT });
-
-// Load core pathways and the base pathway from the Cortex package
-console.log('Loading core pathways from', corePathwaysPath)
-const loadedPathways = require(corePathwaysPath);
-const basePathway = require(`${corePathwaysPath}/basePathway.js`);
-
-// Load custom pathways and override core pathways
-if (pathwaysPath) {
-    console.log('Loading custom pathways from', pathwaysPath)
-    const customPathways = require(pathwaysPath);
-    loadedPathways = { ...loadedPathways, ...customPathways };
-}
-=======
 // Read in environment variables and set up service configuration
 const configFile = config.get('cortexConfigFile');
 
@@ -200,7 +127,6 @@
 
     // Add pathways to config
     config.load({ pathways })
->>>>>>> 714e0611
 
     return pathways;
 }
