import path from 'path';
import convict from 'convict';
import HandleBars from './lib/handleBars.js';
import fs from 'fs';
import { fileURLToPath, pathToFileURL } from 'url';
import GcpAuthTokenHelper from './lib/gcpAuthTokenHelper.js';
import AzureAuthTokenHelper from './lib/azureAuthTokenHelper.js';
import logger from './lib/logger.js';
import PathwayManager from './lib/pathwayManager.js';
import { readdir } from 'fs/promises';
import { entityConstants } from './lib/entityConstants.js';

const __dirname = path.dirname(fileURLToPath(import.meta.url));

convict.addFormat({
    name: 'string-array',
    validate: function (val) {
        if (!Array.isArray(val)) {
            throw new Error('must be of type Array');
        }
    },
    coerce: function (val) {
        return val.split(',');
    },
});

// Schema for config
var config = convict({
    env: {
        format: String,
        default: 'development',
        env: 'NODE_ENV'
    },
    cortexId: {
        format: String,
        default: 'local',
        env: 'CORTEX_ID'
    },
    basePathwayPath: {
        format: String,
        default: path.join(__dirname, 'pathways', 'basePathway.js'),
        env: 'CORTEX_BASE_PATHWAY_PATH'
    },
    corePathwaysPath: {
        format: String,
        default: path.join(__dirname, 'pathways'),
        env: 'CORTEX_CORE_PATHWAYS_PATH'
    },
    cortexApiKeys: {
        format: 'string-array',
        default: null,
        env: 'CORTEX_API_KEY',
        sensitive: true
    },
    cortexConfigFile: {
        format: String,
        default: null,
        env: 'CORTEX_CONFIG_FILE'
    },
    defaultModelName: {
        format: String,
        default: null,
        env: 'DEFAULT_MODEL_NAME'
    },
    defaultEntityName: {
        format: String,
        default: "Jarvis",
        env: 'DEFAULT_ENTITY_NAME'
    },
    enableCache: {
        format: Boolean,
        default: true,
        env: 'CORTEX_ENABLE_CACHE'
    },
    enableDuplicateRequests: {
        format: Boolean,
        default: true,
        env: 'CORTEX_ENABLE_DUPLICATE_REQUESTS'
    },
    enableGraphqlCache: {
        format: Boolean,
        default: false,
        env: 'CORTEX_ENABLE_GRAPHQL_CACHE'
    },
    enableRestEndpoints: {
        format: Boolean,
        default: false,
        env: 'CORTEX_ENABLE_REST'
    },
    ollamaUrl: {
        format: String,
        default: '',
        env: 'OLLAMA_URL'
    },
    claudeVertexUrl: {
        format: String,
        default: 'https://region.googleapis.com/v1/projects/projectid/locations/location/publishers/anthropic/models/claude-3-5-sonnet@20240620',
        env: 'CLAUDE_VERTEX_URL'
    },
    geminiFlashUrl: {
        format: String,
        default: 'https://region.googleapis.com/v1/projects/projectid/locations/location/publishers/google/models/gemini-2.0-flash-001',
        env: 'GEMINI_FLASH_URL'
    },
    entityConfig: {
        format: Object,
        default: {
            jarvis: {
                name: "Jarvis",
                isDefault: true,
                description: "Jarvis is a self-aware AI entity that can help you with your tasks and answer your questions.",
                instructions: "",
                tools: ["*"],
                useMemory: true,
            },
        },
    },
    entityConstants: {
        format: Object,
        default: entityConstants,
    },
    entityTools: {
        format: Object,
        default: {},
    },
    gcpServiceAccountKey: {
        format: String,
        default: null,
        env: 'GCP_SERVICE_ACCOUNT_KEY',
        sensitive: true
    },
    azureServicePrincipalCredentials: {
        format: String,
        default: null,
        env: 'AZURE_SERVICE_PRINCIPAL_CREDENTIALS',
        sensitive: true
    },
    models: {
        format: Object,
        default: {
            "oai-gpturbo": {
                "type": "OPENAI-CHAT",
                "url": "https://api.openai.com/v1/chat/completions",
                "headers": {
                    "Authorization": "Bearer {{OPENAI_API_KEY}}",
                    "Content-Type": "application/json"
                },
                "params": {
                    "model": "gpt-3.5-turbo"
                },
                "requestsPerSecond": 10,
                "maxTokenLength": 8192,
                "supportsStreaming": true,
            },
            "oai-whisper": {
                "type": "OPENAI-WHISPER",
                "url": "https://api.openai.com/v1/audio/transcriptions",
                "headers": {
                    "Authorization": "Bearer {{OPENAI_API_KEY}}"
                },
                "params": {
                    "model": "whisper-1"
                },
            },
            "neuralspace": {
                "type": "NEURALSPACE",
                "url": "https://voice.neuralspace.ai/api/v2/jobs",
                "headers": {
                    "Authorization": "{{NEURALSPACE_API_KEY}}",
                },
            },
            "azure-cognitive": {
                "type": "AZURE-COGNITIVE",
                "url": "{{{AZURE_COGNITIVE_API_URL}}}",
                "headers": {
                    "api-key": "{{AZURE_COGNITIVE_API_KEY}}",
                    "Content-Type": "application/json"
                },
                "requestsPerSecond": 10
            },
            "oai-embeddings": {
                "type": "OPENAI-EMBEDDINGS",
                "url": "https://api.openai.com/v1/embeddings",
                "headers": {
                    "Authorization": "Bearer {{OPENAI_API_KEY}}",
                    "Content-Type": "application/json"
                },
                "params": {
                    "model": "text-embedding-ada-002"
                },
                "maxTokenLength": 8192,
            },
            "oai-gpt5": {
                "type": "OPENAI-REASONING-VISION",
                "url": "https://api.openai.com/v1/chat/completions",
                "headers": {
                    "Authorization": "Bearer {{OPENAI_API_KEY}}",
                    "Content-Type": "application/json"
                },
                "params": {
                    "model": "gpt-5"
                },
                "requestsPerSecond": 50,
                "maxTokenLength": 1000000,
                "maxReturnTokens": 16384,
                "supportsStreaming": true
            },
            "oai-gpt5-mini": {
                "type": "OPENAI-REASONING-VISION",
                "url": "https://api.openai.com/v1/chat/completions",
                "headers": {
                    "Authorization": "Bearer {{OPENAI_API_KEY}}",
                    "Content-Type": "application/json"
                },
                "params": {
                    "model": "gpt-5-mini"
                },
                "requestsPerSecond": 50,
                "maxTokenLength": 1000000,
                "maxReturnTokens": 16384,
                "supportsStreaming": true
            },
            "oai-gpt4o": {
                "type": "OPENAI-VISION",
                "url": "https://api.openai.com/v1/chat/completions",
                "headers": {
                    "Authorization": "Bearer {{OPENAI_API_KEY}}",
                    "Content-Type": "application/json"
                },
                "params": {
                    "model": "gpt-4o"
                },
                "requestsPerSecond": 50,
                "maxTokenLength": 131072,
                "maxReturnTokens": 4096,
                "supportsStreaming": true
            },
            "oai-gpt4o-mini": {
                "type": "OPENAI-VISION",
                "url": "https://api.openai.com/v1/chat/completions",
                "headers": {
                    "Authorization": "Bearer {{OPENAI_API_KEY}}",
                    "Content-Type": "application/json"
                },
                "params": {
                    "model": "gpt-4o-mini"
                },
                "requestsPerSecond": 50,
                "maxTokenLength": 131072,
                "maxReturnTokens": 4096,
                "supportsStreaming": true
            },
            "oai-gpt41": {
                "type": "OPENAI-VISION",
                "url": "https://api.openai.com/v1/chat/completions",
                "headers": {
                    "Authorization": "Bearer {{OPENAI_API_KEY}}",
                    "Content-Type": "application/json"
                },
                "params": {
                    "model": "gpt-4.1"
                },
                "requestsPerSecond": 50,
                "maxTokenLength": 1000000,
                "maxReturnTokens": 8192,
                "supportsStreaming": true
            },
            "oai-gpt41-mini": {
                "type": "OPENAI-VISION",
                "url": "https://api.openai.com/v1/chat/completions",
                "headers": {
                    "Authorization": "Bearer {{OPENAI_API_KEY}}",
                    "Content-Type": "application/json"
                },
                "params": {
                    "model": "gpt-4.1-mini"
                },
                "requestsPerSecond": 50,
                "maxTokenLength": 1000000,
                "maxReturnTokens": 8192,
                "supportsStreaming": true
            },
            "oai-o1": {
                "type": "OPENAI-REASONING",
                "url": "https://api.openai.com/v1/chat/completions",
                "headers": {
                    "Authorization": "Bearer {{OPENAI_API_KEY}}",
                    "Content-Type": "application/json"
                },
                "params": {
                    "model": "o1"
                },
                "requestsPerSecond": 10,
                "maxTokenLength": 200000,
                "maxReturnTokens": 100000,
                "supportsStreaming": false
            },
            "oai-o3": {
                "type": "OPENAI-REASONING",
                "url": "https://api.openai.com/v1/chat/completions",
                "headers": {
                    "Authorization": "Bearer {{OPENAI_API_KEY}}",
                    "Content-Type": "application/json"
                },
                "params": {
                    "model": "o3"
                },
                "requestsPerSecond": 10,
                "maxTokenLength": 200000,
                "maxReturnTokens": 100000,
                "supportsStreaming": true
            },
            "oai-o3-mini": {
                "type": "OPENAI-REASONING",
                "url": "https://api.openai.com/v1/chat/completions",
                "headers": {
                    "Authorization": "Bearer {{OPENAI_API_KEY}}",
                    "Content-Type": "application/json"
                },
                "params": {
                    "model": "o3-mini"
                },
                "requestsPerSecond": 10,
                "maxTokenLength": 200000,
                "maxReturnTokens": 100000,
                "supportsStreaming": true
            },
            "azure-bing": {
                "type": "AZURE-BING",
                "url": "https://api.bing.microsoft.com/v7.0/search",
                "headers": {
                    "Ocp-Apim-Subscription-Key": "{{AZURE_BING_KEY}}",
                    "Content-Type": "application/json"
                },
                "requestsPerSecond": 10,
                "maxTokenLength": 200000
            },
            "runware-flux-schnell": {
                "type": "RUNWARE-AI",
                "url": "https://api.runware.ai/v1",
                "headers": {
                    "Content-Type": "application/json"
                },
            },
            "replicate-seedance-1-pro": {
                "type": "REPLICATE-API",
                "url": "https://api.replicate.com/v1/models/bytedance/seedance-1-pro/predictions",
                "headers": {
                    "Prefer": "wait",
                    "Authorization": "Token {{REPLICATE_API_KEY}}",
                    "Content-Type": "application/json"
                },
            },
            "replicate-flux-11-pro": {
                "type": "REPLICATE-API",
                "url": "https://api.replicate.com/v1/models/black-forest-labs/flux-1.1-pro/predictions",
                "headers": {
                    "Prefer": "wait=60",
                    "Authorization": "Token {{REPLICATE_API_KEY}}",
                    "Content-Type": "application/json"
                },
            },
            "replicate-flux-1-schnell": {
                "type": "REPLICATE-API",
                "url": "https://api.replicate.com/v1/models/black-forest-labs/flux-schnell/predictions",
                "headers": {
                    "Prefer": "wait=10",
                    "Authorization": "Token {{REPLICATE_API_KEY}}",
                    "Content-Type": "application/json"
                },
            },
            "replicate-flux-1-dev": {
                "type": "REPLICATE-API",
                "url": "https://api.replicate.com/v1/models/black-forest-labs/flux-dev/predictions",
                "headers": {
                    "Prefer": "wait",
                    "Authorization": "Token {{REPLICATE_API_KEY}}",
                    "Content-Type": "application/json"
                },
            },
            "replicate-recraft-v3": {
                "type": "REPLICATE-API",
                "url": "https://api.replicate.com/v1/models/recraft-ai/recraft-v3/predictions",
                "headers": {
                    "Prefer": "wait",
                    "Authorization": "Token {{REPLICATE_API_KEY}}",
                    "Content-Type": "application/json"
                },
            },
            "replicate-flux-kontext-pro": {
                "type": "REPLICATE-API",
                "url": "https://api.replicate.com/v1/models/black-forest-labs/flux-kontext-pro/predictions",
                "headers": {
                    "Prefer": "wait",
                    "Authorization": "Token {{REPLICATE_API_KEY}}",
                    "Content-Type": "application/json"
                },
            },
            "replicate-flux-kontext-max": {
                "type": "REPLICATE-API",
                "url": "https://api.replicate.com/v1/models/black-forest-labs/flux-kontext-max/predictions",
                "headers": {
                    "Prefer": "wait",
                    "Authorization": "Token {{REPLICATE_API_KEY}}",
                    "Content-Type": "application/json"
                },
            },
            "replicate-multi-image-kontext-max": {
                "type": "REPLICATE-API",
                "url": "https://api.replicate.com/v1/models/flux-kontext-apps/multi-image-kontext-max/predictions",
                "headers": {
                    "Prefer": "wait",
                    "Authorization": "Token {{REPLICATE_API_KEY}}",
                    "Content-Type": "application/json"
                },
            },
            "azure-video-translate": {
                "type": "AZURE-VIDEO-TRANSLATE",
                "url": "https://eastus.api.cognitive.microsoft.com/videotranslation",
                "headers": {
                    "Content-Type": "application/json"
                },
            },
            "ollama-chat": {
                "type": "OLLAMA-CHAT",
                "url": "{{ollamaUrl}}/api/chat",
                "headers": {
                  "Content-Type": "application/json"
                },
                "requestsPerSecond": 10,
                "maxTokenLength": 131072,
                "supportsStreaming": true
            },
            "ollama-completion": {
                "type": "OLLAMA-COMPLETION",
                "url": "{{ollamaUrl}}/api/generate",
                "headers": {
                  "Content-Type": "application/json"
                },
                "requestsPerSecond": 10,
                "maxTokenLength": 131072,
                "supportsStreaming": true
            },
            "google-translate": {
                "type": "GOOGLE-TRANSLATE",
                "url": "https://translation.googleapis.com/language/translate/v2",
                "headers": {
                    "Content-Type": "application/json"
                },
                "requestsPerSecond": 10
            },
            "groq-chat": {
                "type": "GROQ-CHAT",
                "url": "https://api.groq.com/openai/v1/chat/completions",
                "headers": {
                    "Authorization": "Bearer {{GROQ_API_KEY}}",
                    "Content-Type": "application/json"
                },
                "params": {
                    "model": "meta-llama/llama-4-scout-17b-16e-instruct"
                },
                "requestsPerSecond": 10,
                "maxTokenLength": 65536,
                "maxReturnTokens": 4096,
                "supportsStreaming": true
            },
            "claude-35-sonnet-vertex": {
                "type": "CLAUDE-3-VERTEX",
                "url": "{{claudeVertexUrl}}",
                "headers": {
                    "Content-Type": "application/json"
                },
                "requestsPerSecond": 10,
                "maxTokenLength": 200000,
                "maxReturnTokens": 4096,
                "maxImageSize": 5242880,
                "supportsStreaming": true
            },
            "gemini-flash-20-vision": {
                "type": "GEMINI-1.5-VISION",
                "url": "{{geminiFlashUrl}}",
                "headers": {
                    "Content-Type": "application/json"
                },
                "requestsPerSecond": 10,
                "maxTokenLength": 200000,
                "maxReturnTokens": 4096,
                "supportsStreaming": true
            },
<<<<<<< HEAD
=======
            "xai-grok-3": {
                "type": "GROK-VISION",
                "url": "https://api.x.ai/v1/chat/completions",
                "headers": {
                    "Authorization": "Bearer {{XAI_API_KEY}}",
                    "Content-Type": "application/json"
                },
                "params": {
                    "model": "grok-3-latest"
                },
                "requestsPerSecond": 10,
                "maxTokenLength": 131072,
                "maxReturnTokens": 32000,
                "supportsStreaming": true
            },
            "xai-grok-4": {
                "type": "GROK-VISION",
                "url": "https://api.x.ai/v1/chat/completions",
                "headers": {
                    "Authorization": "Bearer {{XAI_API_KEY}}",
                    "Content-Type": "application/json"
                },
                "params": {
                    "model": "grok-4-0709"
                },
                "requestsPerSecond": 10,
                "maxTokenLength": 256000,
                "maxReturnTokens": 128000,
                "supportsStreaming": true
            },
            "xai-grok-code-fast-1": {
                "type": "GROK-VISION",
                "url": "https://api.x.ai/v1/chat/completions",
                "headers": {
                    "Authorization": "Bearer {{XAI_API_KEY}}",
                    "Content-Type": "application/json"
                },
                "params": {
                    "model": "grok-code-fast-1"
                },
                "requestsPerSecond": 10,
                "maxTokenLength": 2000000,
                "maxReturnTokens": 128000,
                "supportsStreaming": true
            },
            "xai-grok-4-fast-reasoning": {
                "type": "GROK-VISION",
                "url": "https://api.x.ai/v1/chat/completions",
                "headers": {
                    "Authorization": "Bearer {{XAI_API_KEY}}",
                    "Content-Type": "application/json"
                },
                "params": {
                    "model": "grok-4-fast-reasoning"
                },
                "requestsPerSecond": 10,
                "maxTokenLength": 2000000,
                "maxReturnTokens": 128000,
                "supportsStreaming": true
            },
            "xai-grok-4-fast-non-reasoning": {
                "type": "GROK-VISION",
                "url": "https://api.x.ai/v1/chat/completions",
                "headers": {
                    "Authorization": "Bearer {{XAI_API_KEY}}",
                    "Content-Type": "application/json"
                },
                "params": {
                    "model": "grok-4-fast-non-reasoning"
                },
                "requestsPerSecond": 10,
                "maxTokenLength": 256000,
                "maxReturnTokens": 128000,
                "supportsStreaming": true
            },
>>>>>>> 8afde9a6
            "apptek-translate": {
                "type": "APPTEK-TRANSLATE",
                "url": "{{APPTEK_API_ENDPOINT}}",
                "headers": {
                    "x-token": "{{APPTEK_API_KEY}}",
                    "Accept": "application/json",
                    "Content-Type": "text/plain"
                },
                "requestsPerSecond": 10,
                "maxTokenLength": 128000
            },
            "azure-bing-agent": {
                "type": "AZURE-FOUNDRY-AGENTS",
                "url": "{{azureFoundryAgentUrl}}",
                "headers": {
                    "Content-Type": "application/json"
                },
                "params": {
                    "api-version": "2025-05-01",
                    "assistant_id": "{{azureFoundryAgentId}}"
                },
                "requestsPerSecond": 10,
                "maxTokenLength": 32768,
                "maxReturnTokens": 4096,
                "supportsStreaming": false
            }
        },
        env: 'CORTEX_MODELS'
    },
    azureVideoTranslationApiKey: {
        format: String,
        default: null,
        env: 'AZURE_VIDEO_TRANSLATION_API_KEY',
        sensitive: true
    },
    openaiApiKey: {
        format: String,
        default: null,
        env: 'OPENAI_API_KEY',
        sensitive: true
    },
    openaiApiUrl: {
        format: String,
        default: 'https://api.openai.com/v1/completions',
        env: 'OPENAI_API_URL'
    },
    openaiDefaultModel: {
        format: String,
        default: 'gpt-3.5-turbo',
        env: 'OPENAI_DEFAULT_MODEL'
    },
    pathways: {
        format: Object,
        default: {}
    },
    pathwaysPath: {
        format: String,
        default: path.join(process.cwd(), '/pathways'),
        env: 'CORTEX_PATHWAYS_PATH'
    },
    PORT: {
        format: 'port',
        default: 4000,
        env: 'CORTEX_PORT'
    },
    storageConnectionString: {
        doc: 'Connection string used for access to Storage',
        format: '*',
        default: '',
        sensitive: true,
        env: 'STORAGE_CONNECTION_STRING'
    },
    redisEncryptionKey: {
        format: String,
        default: null,
        env: 'REDIS_ENCRYPTION_KEY',
        sensitive: true
    },
    replicateApiKey: {
        format: String,
        default: null,
        env: 'REPLICATE_API_KEY',
        sensitive: true
    },
    runwareAiApiKey: {
        format: String,
        default: null,
        env: 'RUNWARE_API_KEY',
        sensitive: true
    },
    dalleImageApiUrl: {
        format: String,
        default: 'null',
        env: 'DALLE_IMAGE_API_URL'
    },
    whisperMediaApiUrl: {
        format: String,
        default: 'null',
        env: 'WHISPER_MEDIA_API_URL'
    },
    whisperTSApiUrl: {
        format: String,
        default: null,
        env: 'WHISPER_TS_API_URL'
    },
    subscriptionKeepAlive: {
        format: Number,
        default: 0,
        env: 'SUBSCRIPTION_KEEP_ALIVE'
    },
    neuralSpaceApiKey: {
        format: String,
        default: null,
        env: 'NEURALSPACE_API_KEY'
    },
    browserServiceUrl: {
        format: String,
        default: null,
        env: 'CORTEX_BROWSER_URL'
    },
    jinaApiKey: {
        format: String,
        default: null,
        env: 'JINA_API_KEY'
    },
    apptekApiKey: {
        format: String,
        default: null,
        env: 'APPTEK_API_KEY',
        sensitive: true
    },
    apptekApiEndpoint: {
        format: String,
        default: null,
        env: 'APPTEK_API_ENDPOINT'
    },
    azureFoundryAgentUrl: {
        format: String,
        default: null,
        env: 'AZURE_FOUNDRY_AGENT_URL'
    },
    azureFoundryAgentId: {
        format: String,
        default: null,
        env: 'AZURE_FOUNDRY_AGENT_ID'
    },
    azureFoundryBingSearchConnectionId: {
        format: String,
        default: null,
        env: 'AZURE_FOUNDRY_BING_SEARCH_CONNECTION_ID'
    }
});

// Read in environment variables and set up service configuration
const configFile = config.get('cortexConfigFile');

//Save default entity constants
const defaultEntityConstants = config.get('entityConstants');

//Save default entityConfig
const defaultEntityConfig = config.get('entityConfig');

// Load config file
if (configFile && fs.existsSync(configFile)) {
    logger.info(`Loading config from ${configFile}`);
    config.loadFile(configFile);
} else {
    const openaiApiKey = config.get('openaiApiKey');
    if (!openaiApiKey) {
        const errorString = 'No config file or api key specified. Please set the OPENAI_API_KEY to use OAI or use CORTEX_CONFIG_FILE environment variable to point at the Cortex configuration for your project.';
        logger.error(errorString);
        throw new Error(errorString);
    } else {
        logger.info(`Using default model with OPENAI_API_KEY environment variable`)
    }
}

// Ensure merged default entity is preserved
if (config.get('entityConfig') && defaultEntityConfig && 
   (Object.keys(config.get('entityConfig')).length > Object.keys(defaultEntityConfig).length)) {
    const mergedEntities = config.get('entityConfig');
    
    // Turn off defaults from original default list
    for (const [key, entity] of Object.entries(mergedEntities)) {
        if (defaultEntityConfig[key] && entity.isDefault) {
            delete mergedEntities[key];
        }
    }
    
    // If no default found, make first entity default
    let hasDefault = Object.values(mergedEntities).some(entity => entity.isDefault);
    if (!hasDefault && Object.keys(mergedEntities).length > 0) {
        const firstKey = Object.keys(mergedEntities)[0];
        mergedEntities[firstKey].isDefault = true;
    }
    
    config.set('entityConfig', mergedEntities);
}

// Merge default entity constants with config entity constants
if (config.get('entityConstants') && defaultEntityConstants) {
    config.set('entityConstants', { ...defaultEntityConstants, ...config.get('entityConstants') });
}

if (config.get('gcpServiceAccountKey')) {
    const gcpAuthTokenHelper = new GcpAuthTokenHelper(config.getProperties());
    config.set('gcpAuthTokenHelper', gcpAuthTokenHelper);
}

if (config.get('azureServicePrincipalCredentials')) {
    const azureAuthTokenHelper = new AzureAuthTokenHelper(config.getProperties());
    config.set('azureAuthTokenHelper', azureAuthTokenHelper);
}

// Load dynamic pathways from JSON file or cloud storage
const createDynamicPathwayManager = async (config, basePathway) => {
    const { dynamicPathwayConfig } = config.getProperties();

    if (!dynamicPathwayConfig) {
        return null;
    }

    const storageConfig = {
        storageType: dynamicPathwayConfig.storageType || 'local',
        filePath: dynamicPathwayConfig.filePath || "./dynamic/pathways.json",
        azureStorageConnectionString: dynamicPathwayConfig.azureStorageConnectionString,
        azureContainerName: dynamicPathwayConfig.azureContainerName || 'cortexdynamicpathways',
        awsAccessKeyId: dynamicPathwayConfig.awsAccessKeyId,
        awsSecretAccessKey: dynamicPathwayConfig.awsSecretAccessKey,
        awsRegion: dynamicPathwayConfig.awsRegion,
        awsBucketName: dynamicPathwayConfig.awsBucketName || 'cortexdynamicpathways',
        publishKey: dynamicPathwayConfig.publishKey,
    };

    const pathwayManager = new PathwayManager(storageConfig, basePathway);

    try {
        const dynamicPathways = await pathwayManager.initialize();
        logger.info(`Dynamic pathways loaded successfully`);
        logger.info(`Loaded dynamic pathways for users: [${Object.keys(dynamicPathways).join(", ")}]`);

        return pathwayManager;
    } catch (error) {
        logger.error(`Error loading dynamic pathways: ${error.message}`);
        return pathwayManager;
    }
};

// Build and load pathways to config
const buildPathways = async (config) => {
    const { pathwaysPath, corePathwaysPath, basePathwayPath } = config.getProperties();

    const basePathwayURL = pathToFileURL(basePathwayPath).toString();
    
    // Load cortex base pathway 
    const basePathway = await import(basePathwayURL).then(module => module.default);

    // Helper function to recursively load pathway files
    const loadPathwaysFromDir = async (dirPath) => {
        const pathways = {};
        try {
            const files = await readdir(dirPath, { withFileTypes: true });
            
            for (const file of files) {
                const fullPath = path.join(dirPath, file.name);
                if (file.isDirectory()) {
                    // Skip the shared directory
                    if (file.name === 'shared') continue;
                    
                    // Recursively load pathways from other subdirectories
                    const subPathways = await loadPathwaysFromDir(fullPath);
                    Object.assign(pathways, subPathways);
                } else if (file.name.endsWith('.js')) {
                    // Load individual pathway file
                    const pathwayURL = pathToFileURL(fullPath).toString();
                    const pathway = await import(pathwayURL).then(module => module.default || module);
                    const pathwayName = path.basename(file.name, '.js');
                    pathways[pathwayName] = pathway;
                }
            }
        } catch (error) {
            logger.error(`Error loading pathways from ${dirPath}: ${error.message}`);
        }
        return pathways;
    };

    // Load core pathways
    logger.info(`Loading core pathways from ${corePathwaysPath}`);
    let loadedPathways = await loadPathwaysFromDir(corePathwaysPath);

    // Load custom pathways and override core pathways if same
    if (pathwaysPath && fs.existsSync(pathwaysPath)) {
        logger.info(`Loading custom pathways from ${pathwaysPath}`);
        const customPathways = await loadPathwaysFromDir(pathwaysPath);
        loadedPathways = { ...loadedPathways, ...customPathways };
    }

    const { DYNAMIC_PATHWAYS_CONFIG_FILE, DYNAMIC_PATHWAYS_CONFIG_JSON } = process.env;

    let dynamicPathwayConfig;

    // Load dynamic pathways
    let pathwayManager;
    try {
        if (DYNAMIC_PATHWAYS_CONFIG_FILE) {
            logger.info(`Reading dynamic pathway config from ${DYNAMIC_PATHWAYS_CONFIG_FILE}`);
            dynamicPathwayConfig = JSON.parse(fs.readFileSync(DYNAMIC_PATHWAYS_CONFIG_FILE, 'utf8'));
        } else if (DYNAMIC_PATHWAYS_CONFIG_JSON) {
            logger.info(`Reading dynamic pathway config from DYNAMIC_PATHWAYS_CONFIG_JSON variable`);
            dynamicPathwayConfig = JSON.parse(DYNAMIC_PATHWAYS_CONFIG_JSON);
        }
        else {
            logger.warn('Dynamic pathways are not enabled. Please set the DYNAMIC_PATHWAYS_CONFIG_FILE or DYNAMIC_PATHWAYS_CONFIG_JSON environment variable to enable dynamic pathways.');
        }

        config.load({ dynamicPathwayConfig });
        pathwayManager = await createDynamicPathwayManager(config, basePathway);
    } catch (error) {
        logger.error(`Error loading dynamic pathways: ${error.message}`);
        process.exit(1);
    }

    // This is where we integrate pathway overrides from the config
    // file. This can run into a partial definition issue if the
    // config file contains pathways that no longer exist.
    const pathways = config.get('pathways');
    const entityTools = {};
    
    for (const [key, def] of Object.entries(loadedPathways)) {
        const pathway = { ...basePathway, name: key, objName: key.charAt(0).toUpperCase() + key.slice(1), ...def, ...pathways[key] };
        pathways[def.name || key] = pathways[key] = pathway;

        // Register tool if the pathway has a toolDefinition and it's not empty
        if (pathway.toolDefinition && (
            (Array.isArray(pathway.toolDefinition) && pathway.toolDefinition.length > 0) ||
            (!Array.isArray(pathway.toolDefinition) && Object.keys(pathway.toolDefinition).length > 0)
        )) {
            try {
                // Convert single tool definition to array for consistent processing
                const toolDefinitions = Array.isArray(pathway.toolDefinition) 
                    ? pathway.toolDefinition 
                    : [pathway.toolDefinition];

                for (const toolDef of toolDefinitions) {
                    // Validate tool definition format
                    if (!toolDef.type || !toolDef.function) {
                        logger.warn(`Invalid tool definition in pathway ${key} - missing required fields`);
                        continue;
                    }

                    const { description, parameters } = toolDef.function;
                    const name = toolDef.function.name.toLowerCase();

                    if (!name || !description || !parameters) {
                        logger.warn(`Invalid tool definition in pathway ${key} - missing required function fields`);
                        continue;
                    }

                    // Check for duplicate function names
                    if (entityTools[name]) {
                        logger.warn(`Duplicate tool name ${name} found in pathway ${key} - skipping. Original tool defined in pathway ${entityTools[name].pathwayName}`);
                        continue;
                    }

                    // Add tool to entityTools registry
                    entityTools[name] = {
                        definition: toolDef,
                        pathwayName: key
                    };

                    logger.info(`Registered tool ${name} from pathway ${key}`);
                }
            } catch (error) {
                logger.error(`Error registering tool from pathway ${key}: ${error.message}`);
            }
        }
    }

    // Add pathways and entityTools to config
    config.load({ pathways, entityTools });

    return { pathwayManager, pathways };
}

// Build and load models to config
const buildModels = (config) => {
    const { models } = config.getProperties();

    // iterate over each model
    for (let [key, model] of Object.entries(models)) {
        if (!model.name) {
            model.name = key;
        }

        // if model is in old format, convert it to new format
        if (!model.endpoints) {
            model = {
                ...model,
                endpoints: [
                    {
                        name: "default",
                        url: model.url,
                        headers: model.headers,
                        params: model.params,
                        requestsPerSecond: model.requestsPerSecond
                    }
                ]
            };
        }

        // compile handlebars templates for each endpoint
        model.endpoints = model.endpoints.map(endpoint =>
            JSON.parse(HandleBars.compile(JSON.stringify(endpoint))({ ...model, ...config.getEnv(), ...config.getProperties() }))
        );

        models[key] = model;
    }

    // Add constructed models to config
    config.load({ models });

    // Check that models are specified, Cortex cannot run without a model
    if (Object.keys(config.get('models')).length <= 0) {
        const errorString = 'No models specified! Please set the models in your config file or via CORTEX_MODELS environment variable to point at the models for your project.';
        logger.error(errorString);
        throw new Error(errorString);
    }

    // Set default model name to the first model in the config in case no default is specified
    if (!config.get('defaultModelName')) {
        logger.warn('No default model specified, using first model as default.');
        config.load({ defaultModelName: Object.keys(config.get('models'))[0] });
    }

    return models;
}

// TODO: Perform validation
// config.validate({ allowed: 'strict' });

export { config, buildPathways, buildModels };<|MERGE_RESOLUTION|>--- conflicted
+++ resolved
@@ -487,8 +487,6 @@
                 "maxReturnTokens": 4096,
                 "supportsStreaming": true
             },
-<<<<<<< HEAD
-=======
             "xai-grok-3": {
                 "type": "GROK-VISION",
                 "url": "https://api.x.ai/v1/chat/completions",
@@ -564,7 +562,6 @@
                 "maxReturnTokens": 128000,
                 "supportsStreaming": true
             },
->>>>>>> 8afde9a6
             "apptek-translate": {
                 "type": "APPTEK-TRANSLATE",
                 "url": "{{APPTEK_API_ENDPOINT}}",
@@ -839,10 +836,15 @@
                     Object.assign(pathways, subPathways);
                 } else if (file.name.endsWith('.js')) {
                     // Load individual pathway file
-                    const pathwayURL = pathToFileURL(fullPath).toString();
-                    const pathway = await import(pathwayURL).then(module => module.default || module);
-                    const pathwayName = path.basename(file.name, '.js');
-                    pathways[pathwayName] = pathway;
+                    try {
+                        const pathwayURL = pathToFileURL(fullPath).toString();
+                        const pathway = await import(pathwayURL).then(module => module.default || module);
+                        const pathwayName = path.basename(file.name, '.js');
+                        pathways[pathwayName] = pathway;
+                    } catch (pathwayError) {
+                        logger.error(`Error loading pathway file ${fullPath}: ${pathwayError.message}`);
+                        throw pathwayError; // Re-throw to be caught by outer catch block
+                    }
                 }
             }
         } catch (error) {
