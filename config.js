--- conflicted
+++ resolved
@@ -389,7 +389,6 @@
                 "maxTokenLength": 131072,
                 "supportsStreaming": true
             },
-<<<<<<< HEAD
             "google-translate": {
                 "type": "GOOGLE-TRANSLATE",
                 "url": "https://translation.googleapis.com/language/translate/v2",
@@ -412,8 +411,7 @@
                 "maxTokenLength": 65536,
                 "maxReturnTokens": 4096,
                 "supportsStreaming": true
-            }
-=======
+            },
             "claude-35-sonnet-vertex": {
                 "type": "CLAUDE-3-VERTEX",
                 "url": "{{claudeVertexUrl}}",
@@ -437,7 +435,6 @@
                 "maxReturnTokens": 4096,
                 "supportsStreaming": true
             },
->>>>>>> a6f00f32
         },
         env: 'CORTEX_MODELS'
     },
