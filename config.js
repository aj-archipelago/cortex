import path from 'path';
const __dirname = path.dirname(new URL(import.meta.url).pathname);
import convict from 'convict';
import handlebars from 'handlebars';
import fs from 'fs';

// Schema for config
var config = convict({
    pathwaysPath: {
        format: String,
        default: path.join(process.cwd(), '/pathways'),
        env: 'CORTEX_PATHWAYS_PATH'
    },
    corePathwaysPath: {
        format: String,
        default: path.join(__dirname, 'pathways'),
        env: 'CORTEX_CORE_PATHWAYS_PATH'
    },
    basePathwayPath: {
        format: String,
        default: path.join(__dirname, 'pathways', 'basePathway.js'),
        env: 'CORTEX_BASE_PATHWAY_PATH'
    },
    storageConnectionString: {
        doc: 'Connection string used for access to Storage',
        format: '*',
        default: '',
        sensitive: true,
        env: 'STORAGE_CONNECTION_STRING'
    },
    PORT: {
        format: 'port',
        default: 4000,
        env: 'CORTEX_PORT'
    },
    pathways: {
        format: Object,
        default: {}
    },
    enableCache: {
        format: Boolean,
        default: true,
        env: 'CORTEX_ENABLE_CACHE'
    },
    enableGraphqlCache: {
        format: Boolean,
        default: false,
        env: 'CORTEX_ENABLE_GRAPHQL_CACHE'
    },
    enableRestEndpoints: {
        format: Boolean,
        default: false,
        env: 'CORTEX_ENABLE_REST'
    },
    cortexApiKey: {
        format: String,
        default: null,
        env: 'CORTEX_API_KEY'
    },
    defaultModelName: {
        format: String,
        default: null,
        env: 'DEFAULT_MODEL_NAME'
    },
    models: {
        format: Object,
        default: {
            "oai-td3": {
                "type": "OPENAI-COMPLETION",
                "url": "{{openaiApiUrl}}",
                "headers": {
                    "Authorization": "Bearer {{openaiApiKey}}",
                    "Content-Type": "application/json"
                },
                "params": {
                    "model": "{{openaiDefaultModel}}"
                },
            },
            "oai-whisper": {
                "type": "OPENAI_WHISPER",
                "url": "https://api.openai.com/v1/audio/transcriptions",
                "headers": {
                    "Authorization": "Bearer {{OPENAI_API_KEY}}"
                },
                "params": {
                    "model": "whisper-1"
                },
            }
        },
        env: 'CORTEX_MODELS'
    },
    openaiDefaultModel: {
        format: String,
        default: 'text-davinci-003',
        env: 'OPENAI_DEFAULT_MODEL'
    },
    openaiApiKey: {
        format: String,
        default: null,
        env: 'OPENAI_API_KEY',
        sensitive: true
    },
    openaiApiUrl: {
        format: String,
        default: 'https://api.openai.com/v1/completions',
        env: 'OPENAI_API_URL'
    },
    cortexConfigFile: {
        format: String,
        default: null,
        env: 'CORTEX_CONFIG_FILE'
    },
<<<<<<< HEAD
    serpApiKey: {
        format: String,
        default: null,
        env: 'SERPAPI_API_KEY',
        sensitive: true
    },
    whisperMediaApiUrl: {
        format: String,
        default: 'null',
        env: 'WHISPER_MEDIA_API_URL'
    },
=======
>>>>>>> 0ed8c601
});

// Read in environment variables and set up service configuration
const configFile = config.get('cortexConfigFile');

// Load config file
if (configFile && fs.existsSync(configFile)) {
    console.log('Loading config from', configFile);
    config.loadFile(configFile);
} else {
    const openaiApiKey = config.get('openaiApiKey');
    if (!openaiApiKey) {
        throw console.log('No config file or api key specified. Please set the OPENAI_API_KEY to use OAI or use CORTEX_CONFIG_FILE environment variable to point at the Cortex configuration for your project.');
    }else {
        console.log(`Using default model with OPENAI_API_KEY environment variable`)
    }
}

// Build and load pathways to config
const buildPathways = async (config) => {
    const { pathwaysPath, corePathwaysPath, basePathwayPath } = config.getProperties();

    // Load cortex base pathway 
    const basePathway = await import(basePathwayPath).then(module => module.default);

    // Load core pathways, default from the Cortex package
    console.log('Loading core pathways from', corePathwaysPath)
    let loadedPathways = await import(`${corePathwaysPath}/index.js`).then(module => module);

    // Load custom pathways and override core pathways if same
    if (pathwaysPath && fs.existsSync(pathwaysPath)) {
        console.log('Loading custom pathways from', pathwaysPath)
        const customPathways = await import(`${pathwaysPath}/index.js`).then(module => module);
        loadedPathways = { ...loadedPathways, ...customPathways };
    }

    // This is where we integrate pathway overrides from the config
    // file. This can run into a partial definition issue if the
    // config file contains pathways that no longer exist.
    const pathways = config.get('pathways');
    for (const [key, def] of Object.entries(loadedPathways)) {
        const pathway = { ...basePathway, name: key, objName: key.charAt(0).toUpperCase() + key.slice(1), ...def, ...pathways[key] };
        pathways[def.name || key] = pathways[key] = pathway;
    }

    // Add pathways to config
    config.load({ pathways })

    return pathways;
}

// Build and load models to config
const buildModels = (config) => {
    const { models } = config.getProperties();

    for (const [key, model] of Object.entries(models)) {        
        // Compile handlebars templates for models
        models[key] = JSON.parse(handlebars.compile(JSON.stringify(model))({ ...config.getEnv(), ...config.getProperties() }))
    }

    // Add constructed models to config
    config.load({ models });


    // Check that models are specified, Cortex cannot run without a model
    if (Object.keys(config.get('models')).length <= 0) {
        throw console.log('No models specified! Please set the models in your config file or via CORTEX_MODELS environment variable to point at the models for your project.');
    }

    // Set default model name to the first model in the config in case no default is specified
    if (!config.get('defaultModelName')) {
        console.log('No default model specified, using first model as default.');
        config.load({ defaultModelName: Object.keys(config.get('models'))[0] }); 
    } 

    return models;
}

// TODO: Perform validation
// config.validate({ allowed: 'strict' });

export { config, buildPathways, buildModels };<|MERGE_RESOLUTION|>--- conflicted
+++ resolved
@@ -110,20 +110,11 @@
         default: null,
         env: 'CORTEX_CONFIG_FILE'
     },
-<<<<<<< HEAD
-    serpApiKey: {
-        format: String,
-        default: null,
-        env: 'SERPAPI_API_KEY',
-        sensitive: true
-    },
     whisperMediaApiUrl: {
         format: String,
         default: 'null',
         env: 'WHISPER_MEDIA_API_URL'
     },
-=======
->>>>>>> 0ed8c601
 });
 
 // Read in environment variables and set up service configuration
