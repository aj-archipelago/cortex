--- conflicted
+++ resolved
@@ -110,18 +110,16 @@
         default: null,
         env: 'CORTEX_CONFIG_FILE'
     },
-<<<<<<< HEAD
+    serpApiKey: {
+        format: String,
+        default: null,
+        env: 'SERPAPI_API_KEY',
+        sensitive: true
+    },
     whisperMediaApiUrl: {
         format: String,
         default: 'null',
         env: 'WHISPER_MEDIA_API_URL'
-=======
-    serpApiKey: {
-        format: String,
-        default: null,
-        env: 'SERPAPI_API_KEY',
-        sensitive: true
->>>>>>> bfc3d1ce
     },
 });
 
