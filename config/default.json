--- conflicted
+++ resolved
@@ -8,6 +8,7 @@
                 "api-key": "{{ARCHIPELAGO_OPENAI_EU_KEY}}",
                 "Content-Type": "application/json"
             },
+            "requestsPerSecond": 2,
             "requestsPerSecond": 2,
             "maxTokenLength": 4096
         },
@@ -35,13 +36,5 @@
             "maxTokenLength": 4096
         }
     },
-<<<<<<< HEAD
-    "enableCache": true,
-    "context": {},
-    "server" : "standalone",
-    "redisUrl": "redis://localhost:32768",
-    "redisKey": "redispw"
-=======
     "enableCache": true
->>>>>>> 714e0611
 }