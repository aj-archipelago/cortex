const { request } = require("../lib/request");
const handlebars = require("handlebars");
const { getResponseResult } = require("./parser");
const { Exception } = require("handlebars");
const { encode } = require("gpt-3-encoder");

const DEFAULT_MAX_TOKENS = 4096;
const DEFAULT_PROMPT_TOKEN_RATIO = 0.5;

<<<<<<< HEAD
// register functions that can be called directly in the prompt markdown
handlebars.registerHelper('stripHTML', function(value) {
    return value.replace(/<[^>]*>/g, '');
    });

handlebars.registerHelper('now', function() {
    return new Date().toISOString();
    });
    
=======
handlebars.registerHelper('stripHTML', function (value) {
    return value.replace(/<[^>]*>/g, '');
});

>>>>>>> 714e0611
class PathwayPrompter {
    constructor({ config, pathway }) {
        // If the pathway specifies a model, use that, otherwise use the default
        this.modelName = pathway.model || config.get('defaultModelName');
        // Get the model from the config
        this.model = config.get('models')[this.modelName];
        // If the model doesn't exist, throw an exception
        if (!this.model) {
            throw new Exception(`Model ${this.modelName} not found in config`);
        }
        this.environmentVariables = config.getEnv();
        this.temperature = pathway.temperature;
        this.pathwayPrompt = pathway.prompt;
        this.pathwayName = pathway.name;
        this.promptParameters = {}
        // Make all of the parameters defined on the pathway itself available to the prompt
        for (const [k, v] of Object.entries(pathway)) {
            this.promptParameters[k] = v.default ?? v;
        }
        if (pathway.inputParameters) {
            for (const [k, v] of Object.entries(pathway.inputParameters)) {
                this.promptParameters[k] = v.default ?? v;
            }
        }
        this.requestCount = 1
    }

    getModelMaxTokenLength() {
        return (this.promptParameters.maxTokenLength ?? this.model.maxTokenLength ?? DEFAULT_MAX_TOKENS);
    }

    getPromptTokenRatio() {
        return this.promptParameters.inputParameters.tokenRatio ?? this.promptParameters.tokenRatio ?? DEFAULT_PROMPT_TOKEN_RATIO;
    }

    requestUrl() {
        const generateUrl = handlebars.compile(this.model.url);
        return generateUrl({ ...this.model, ...this.environmentVariables, ...this.config });
    }

    requestParameters(text, parameters, prompt) {
        let promptText;
        if (typeof (prompt) === 'function') {
            promptText = prompt(parameters);
        }
        else {
            promptText = prompt;
        }

        const interpolatePrompt = handlebars.compile(promptText);

        const combinedParameters = { ...this.promptParameters, ...parameters };
        const constructedPrompt = interpolatePrompt({ ...combinedParameters, text });
        const params = {
            prompt: constructedPrompt,
<<<<<<< HEAD
            max_tokens: this.getModelMaxTokenLength() - encode(constructedPrompt).length - 1,
=======
            max_tokens: this.getModelMaxChunkTokenLength() - encode(constructedPrompt).length - 1,
>>>>>>> 714e0611
            // model: "text-davinci-002",
            temperature: this.temperature ?? 0.7,
            // "top_p": 1,
            // "n": 1,
            // "presence_penalty": 0,
            // "frequency_penalty": 0,
            // "best_of": 1,
        }

        // return { ...defaultParams, ...overrideParams };
        return params;
    }

    async execute(text, parameters, prompt) {
        const requestParameters = this.requestParameters(text, parameters, prompt);

        const url = this.requestUrl(text);
        const params = { ...(this.model.params || {}), ...requestParameters }
        const headers = this.model.headers || {};
        const data = await request({ url, params, headers }, this.modelName);
        console.log(`=== ${this.pathwayName}.${this.requestCount++} ===`)
        console.log(`\x1b[36m${params.prompt}\x1b[0m`)
        console.log(`\x1b[34m> ${getResponseResult(data)}\x1b[0m`)

        if (data.error) {
            throw new Exception(`An error was returned from the server: ${JSON.stringify(data.error)}`);
        }

        return getResponseResult(data);
    }
}

module.exports = {
    PathwayPrompter
}<|MERGE_RESOLUTION|>--- conflicted
+++ resolved
@@ -7,7 +7,6 @@
 const DEFAULT_MAX_TOKENS = 4096;
 const DEFAULT_PROMPT_TOKEN_RATIO = 0.5;
 
-<<<<<<< HEAD
 // register functions that can be called directly in the prompt markdown
 handlebars.registerHelper('stripHTML', function(value) {
     return value.replace(/<[^>]*>/g, '');
@@ -17,12 +16,6 @@
     return new Date().toISOString();
     });
     
-=======
-handlebars.registerHelper('stripHTML', function (value) {
-    return value.replace(/<[^>]*>/g, '');
-});
-
->>>>>>> 714e0611
 class PathwayPrompter {
     constructor({ config, pathway }) {
         // If the pathway specifies a model, use that, otherwise use the default
@@ -78,11 +71,7 @@
         const constructedPrompt = interpolatePrompt({ ...combinedParameters, text });
         const params = {
             prompt: constructedPrompt,
-<<<<<<< HEAD
             max_tokens: this.getModelMaxTokenLength() - encode(constructedPrompt).length - 1,
-=======
-            max_tokens: this.getModelMaxChunkTokenLength() - encode(constructedPrompt).length - 1,
->>>>>>> 714e0611
             // model: "text-davinci-002",
             temperature: this.temperature ?? 0.7,
             // "top_p": 1,
