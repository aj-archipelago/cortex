--- conflicted
+++ resolved
@@ -103,11 +103,7 @@
         if (!choices || !choices.length) {
             if (Array.isArray(data) && data.length > 0 && data[0].translations) {
                 return data[0].translations[0].text.trim();
-<<<<<<< HEAD
-            }else if(typeof data === 'string'){
-=======
             } else {
->>>>>>> 7b727512
                 return data;
             }
         }
@@ -141,14 +137,8 @@
     }
     
     async executeRequest(url, data, params, headers) {
-<<<<<<< HEAD
-        const responseData = await request({ url, data, params, headers }, this.modelName);
-        const modelInput = data.prompt || (data.messages && data.messages[0].content) || data.length>0 && data[0].Text || null;
-        console.log(`=== ${this.pathwayName}.${this.requestCount++} ===`)
-        console.log(`\x1b[36m${modelInput}\x1b[0m`)
-=======
         const responseData = await request({ url, data, params, headers, cache: this.shouldCache }, this.modelName);
-        const modelInput = data.prompt || (data.messages && data.messages[0].content) || data[0].Text || null;
+        const modelInput = data.prompt || (data.messages && data.messages[0].content) || data.length > 0 && data[0].Text || null;
         
         console.log(`=== ${this.pathwayName}.${this.requestCount++} ===`);
         
@@ -158,7 +148,6 @@
             console.log(`\x1b[36m${modelInput}\x1b[0m`);
         }
         
->>>>>>> 7b727512
         console.log(`\x1b[34m> ${this.parseResponse(responseData)}\x1b[0m`);
     
         if (responseData.error) {
