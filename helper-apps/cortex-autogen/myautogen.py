--- conflicted
+++ resolved
@@ -8,15 +8,12 @@
 import tempfile
 import redis
 from dotenv import load_dotenv
-<<<<<<< HEAD
+import requests
+import pathlib
+
 import pymongo
 import logging
 from datetime import datetime, timezone
-=======
-import requests
-import pathlib
-
->>>>>>> c58cb888
 load_dotenv()
 
 def store_in_mongo(data):
@@ -57,9 +54,6 @@
         except Exception as e:
             logging.error(f"Error publishing message: {e}")
 
-<<<<<<< HEAD
-def process_message(message_data, original_request_message):
-=======
 
 def get_given_system_message():
     env_context = os.environ.get("ENV_SYSTEM_MESSAGE_CONTEXT")
@@ -92,8 +86,7 @@
         logging.error(f"Error fetching from URL: {e}")
         return ""
 
-def process_message(message_data):
->>>>>>> c58cb888
+def process_message(message_data, original_request_message):
     logging.info(f"Processing Message: {message_data}")
     try:
         started_at = datetime.now()
@@ -165,26 +158,18 @@
 
             chat_result = user_proxy.initiate_chat(assistant, message=message)
 
-<<<<<<< HEAD
-            msg = all_messages[-3]["message"] if len(all_messages) >= 3 else ""
-            logging.info(f"####Final message: {msg}")     
-
-            finalData = {
-=======
             msg = ""
             try:
                 msg = all_messages[-1 if all_messages[-2]["message"] else -3]["message"] 
-                logging.info(f"####Final message: {msg}")            
+                logging.info(f"####Final message: {msg}")     
             except Exception as e:
                 logging.error(f"Error getting final message: {e}")
                 msg = f"Finished, with errors 🤖 ... {e}"
 
-            publish_request_progress({
->>>>>>> c58cb888
+            finalData = {
                 "requestId": request_id,
                 "requestMessage": message_data.get("message"),
                 "progress": 1,
-<<<<<<< HEAD
                 "data": msg,
                 "contextId": message_data.get("contextId"),
                 "conversation": all_messages,
@@ -196,10 +181,6 @@
             # Final message to indicate completion
             publish_request_progress(finalData)
             store_in_mongo(finalData)
-=======
-                "data": msg
-            })
->>>>>>> c58cb888
 
     except Exception as e:
         logging.error(f"Error processing message: {str(e)}")
