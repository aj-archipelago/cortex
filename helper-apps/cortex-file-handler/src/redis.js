--- conflicted
+++ resolved
@@ -34,8 +34,6 @@
       }
       return 0;
     },
-<<<<<<< HEAD
-=======
     async eval(script, numKeys, ...args) {
       // Mock implementation for atomic get-and-delete operation
       if (script.includes('hget') && script.includes('hdel')) {
@@ -51,7 +49,6 @@
       }
       throw new Error('Mock eval only supports atomic get-and-delete');
     },
->>>>>>> 203f5713
   };
 };
 
