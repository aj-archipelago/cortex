--- conflicted
+++ resolved
@@ -256,18 +256,11 @@
 
   async _convertToMarkdown(fileUrl) {
     try {
-<<<<<<< HEAD
-      if (!MARKITDOWN_CONVERT_URL) {
-        throw new Error("MARKITDOWN_CONVERT_URL is not set");
-      }
-      const apiUrl = `${MARKITDOWN_CONVERT_URL}${encodeURIComponent(fileUrl)}`;
-=======
       const markitdownUrl = process.env.MARKITDOWN_CONVERT_URL;
       if (!markitdownUrl) {
         throw new Error("MARKITDOWN_CONVERT_URL is not set");
       }
       const apiUrl = `${markitdownUrl}${encodeURIComponent(fileUrl)}`;
->>>>>>> 203f5713
       const response = await axios.get(apiUrl);
       return response.data.markdown || "";
     } catch (err) {
