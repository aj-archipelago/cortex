import {
  BlobServiceClient,
  StorageSharedKeyCredential,
  generateBlobSASQueryParameters,
} from "@azure/storage-blob";
import fs from "fs";
import path from "path";

import { StorageProvider } from "./StorageProvider.js";
import { AZURITE_ACCOUNT_NAME } from "../../constants.js";
import {
  generateShortId,
  generateBlobName,
} from "../../utils/filenameUtils.js";

export class AzureStorageProvider extends StorageProvider {
  constructor(connectionString, containerName) {
    super();
    if (!connectionString || !containerName) {
      throw new Error(
        "Missing Azure Storage connection string or container name",
      );
    }
    this.connectionString = connectionString;
    this.containerName = containerName;
    this.sasTokenLifeDays = process.env.SAS_TOKEN_LIFE_DAYS || 30;
  }

  async getBlobClient() {
    const blobServiceClient = BlobServiceClient.fromConnectionString(
      this.connectionString,
    );

    // Ensure service version is set
    const serviceProperties = await blobServiceClient.getProperties();
    if (!serviceProperties.defaultServiceVersion) {
      serviceProperties.defaultServiceVersion = "2020-02-10";
      await blobServiceClient.setProperties(serviceProperties);
    }

    const containerClient = blobServiceClient.getContainerClient(
      this.containerName,
    );
    return { blobServiceClient, containerClient };
  }

  generateSASToken(containerClient, blobName, options = {}) {
    // Handle Azurite (development storage) credentials
    let accountName, accountKey;
    
    // Note: Debug logging removed for production
    
    if (containerClient.credential && containerClient.credential.accountName) {
      // Regular Azure Storage credentials
      accountName = containerClient.credential.accountName;
      
      // Handle Buffer case (Azurite) vs string case (real Azure)
      if (Buffer.isBuffer(containerClient.credential.accountKey)) {
        accountKey = containerClient.credential.accountKey.toString('base64');
      } else {
        accountKey = containerClient.credential.accountKey;
      }
    } else {
      // Azurite development storage fallback
<<<<<<< HEAD
      accountName = "devstoreaccount1";
=======
      accountName = AZURITE_ACCOUNT_NAME;
>>>>>>> 203f5713
      accountKey = "Eby8vdM02xNOcqFlqUwJPLlmEtlCDXJ1OUzFT50uSRZ6IFsuFq2UVErCz4I6tq/K1SZFPTOtr/KBHBeksoGMGw==";
    }
    
    const sharedKeyCredential = new StorageSharedKeyCredential(
      accountName,
      accountKey,
    );

    // Support custom duration: minutes, hours, or fall back to default days
    let expirationTime;
    if (options.minutes) {
      expirationTime = new Date(new Date().valueOf() + options.minutes * 60 * 1000);
    } else if (options.hours) {
      expirationTime = new Date(new Date().valueOf() + options.hours * 60 * 60 * 1000);
    } else if (options.days) {
      expirationTime = new Date(new Date().valueOf() + options.days * 24 * 60 * 60 * 1000);
    } else {
      // Default to configured sasTokenLifeDays
      expirationTime = new Date(
        new Date().valueOf() + this.sasTokenLifeDays * 24 * 60 * 60 * 1000,
      );
    }

    const sasOptions = {
      containerName: containerClient.containerName,
      blobName: blobName,
      permissions: options.permissions || "r",
      startsOn: new Date(),
      expiresOn: expirationTime,
    };

    return generateBlobSASQueryParameters(
      sasOptions,
      sharedKeyCredential,
    ).toString();
  }

  generateShortLivedSASToken(containerClient, blobName, minutes = 5) {
    return this.generateSASToken(containerClient, blobName, { minutes });
  }

  async uploadFile(context, filePath, requestId, hash = null, filename = null) {
    const { containerClient } = await this.getBlobClient();

    // Use provided filename or generate LLM-friendly naming
    let blobName;
    if (filename) {
      blobName = generateBlobName(requestId, filename);
    } else {
      const fileExtension = path.extname(filePath);
      const shortId = generateShortId();
      blobName = generateBlobName(requestId, `${shortId}${fileExtension}`);
    }

    // Create a read stream for the file
    const fileStream = fs.createReadStream(filePath);

    // Upload the file to Azure Blob Storage using the stream
    const blockBlobClient = containerClient.getBlockBlobClient(blobName);
    await blockBlobClient.uploadStream(fileStream);

    // Generate SAS token after successful upload
    const sasToken = this.generateSASToken(containerClient, blobName);

    return {
      url: `${blockBlobClient.url}?${sasToken}`,
      blobName: blobName,
    };
  }

  async deleteFiles(requestId) {
    if (!requestId) throw new Error("Missing requestId parameter");
    const { containerClient } = await this.getBlobClient();

    const result = [];
    const blobs = containerClient.listBlobsFlat();

    for await (const blob of blobs) {
      if (blob.name.startsWith(requestId)) {
        const blockBlobClient = containerClient.getBlockBlobClient(blob.name);
        try {
          await blockBlobClient.delete();
          result.push(blob.name);
        } catch (error) {
          if (error.statusCode === 404) {
            console.warn(
              `Azure blob already missing during delete: ${blob.name}`,
            );
          } else {
            throw error;
          }
        }
      }
    }

    return result;
  }

  async deleteFile(url) {
    if (!url) throw new Error("Missing URL parameter");

    try {
      const { containerClient } = await this.getBlobClient();
      
      // Extract blob name from URL
      const urlObj = new URL(url);
      let blobName = urlObj.pathname.substring(1); // Remove leading slash
      
<<<<<<< HEAD
      // Remove container name prefix if present
=======
      // Handle Azurite URLs which include account name in path: /devstoreaccount1/container/blob
      if (blobName.includes('/')) {
        const pathSegments = blobName.split('/');
        if (pathSegments.length >= 2) {
          // For Azurite: devstoreaccount1/container/blobname -> blobname
          // Skip the account and container segments to get the actual blob name
          blobName = pathSegments.slice(2).join('/');
        }
      }
      
      // Remove container name prefix if present (for non-Azurite URLs)
>>>>>>> 203f5713
      if (blobName.startsWith(this.containerName + '/')) {
        blobName = blobName.substring(this.containerName.length + 1);
      }
      
      const blockBlobClient = containerClient.getBlockBlobClient(blobName);
      
      try {
        await blockBlobClient.delete();
        return blobName;
      } catch (error) {
        if (error.statusCode === 404) {
          console.warn(`Azure blob not found during delete: ${blobName}`);
          return null;
        } else {
          throw error;
        }
      }
    } catch (error) {
      console.error("Error deleting Azure blob:", error);
      throw error;
    }
  }

  async fileExists(url) {
    try {
      // First attempt a lightweight HEAD request
      const headResp = await fetch(url, { method: "HEAD" });
      if (headResp.ok) return true;

      // Some emulators (e.g. Azurite) may not properly support HEAD with SAS.
      // Fall back to a ranged GET of a single byte.
      const getResp = await fetch(url, {
        method: "GET",
        headers: { Range: "bytes=0-0" },
      });
      return getResp.ok || getResp.status === 206; // 206 Partial Content
    } catch (error) {
      console.error("Error checking if file exists:", error);
      return false;
    }
  }

  async downloadFile(url, destinationPath) {
    const response = await fetch(url);
    if (!response.ok) {
      throw new Error(`Failed to download file: ${response.statusText}`);
    }

    // In newer Node versions, response.body is a web-stream, not a Node stream.
    // Easier + reliable: read into a Buffer then write to file.
    const arrayBuffer = await response.arrayBuffer();
    const buffer = Buffer.from(arrayBuffer);
    await fs.promises.writeFile(destinationPath, buffer);
  }

  async cleanup(urls) {
    if (!urls || !urls.length) return;

    const { containerClient } = await this.getBlobClient();
    const result = [];

    for (const url of urls) {
      try {
        const blobName = this.extractBlobNameFromUrl(url);
        if (blobName) {
          const blockBlobClient = containerClient.getBlockBlobClient(blobName);
          await blockBlobClient.delete();
          result.push(blobName);
        }
      } catch (error) {
        console.error(`Error cleaning up blob ${url}:`, error);
      }
    }

    return result;
  }

  isEncoded(str) {
    return /%[0-9A-Fa-f]{2}/.test(str);
  }

  extractBlobNameFromUrl(url) {
    try {
      const urlObj = new URL(url);
      const pathParts = urlObj.pathname.split("/");
      const containerIndex = pathParts.indexOf(this.containerName);
      if (containerIndex === -1) return null;

      return pathParts.slice(containerIndex + 1).join("/");
    } catch (error) {
      console.error("Error extracting blob name from URL:", error);
      return null;
    }
  }
}<|MERGE_RESOLUTION|>--- conflicted
+++ resolved
@@ -62,11 +62,7 @@
       }
     } else {
       // Azurite development storage fallback
-<<<<<<< HEAD
-      accountName = "devstoreaccount1";
-=======
       accountName = AZURITE_ACCOUNT_NAME;
->>>>>>> 203f5713
       accountKey = "Eby8vdM02xNOcqFlqUwJPLlmEtlCDXJ1OUzFT50uSRZ6IFsuFq2UVErCz4I6tq/K1SZFPTOtr/KBHBeksoGMGw==";
     }
     
@@ -175,9 +171,6 @@
       const urlObj = new URL(url);
       let blobName = urlObj.pathname.substring(1); // Remove leading slash
       
-<<<<<<< HEAD
-      // Remove container name prefix if present
-=======
       // Handle Azurite URLs which include account name in path: /devstoreaccount1/container/blob
       if (blobName.includes('/')) {
         const pathSegments = blobName.split('/');
@@ -189,7 +182,6 @@
       }
       
       // Remove container name prefix if present (for non-Azurite URLs)
->>>>>>> 203f5713
       if (blobName.startsWith(this.containerName + '/')) {
         blobName = blobName.substring(this.containerName.length + 1);
       }
