import test from "ava";
import { StorageService } from "../../src/services/storage/StorageService.js";
import { StorageFactory } from "../../src/services/storage/StorageFactory.js";
import { getFileStoreMap, setFileStoreMap, removeFromFileStoreMap } from "../../src/redis.js";
import path from "path";
import os from "os";
import fs from "fs";

test("should create storage service with factory", (t) => {
  const factory = new StorageFactory();
  const service = new StorageService(factory);
  t.truthy(service);
});

test("should get primary provider", (t) => {
  const factory = new StorageFactory();
  const service = new StorageService(factory);
  const provider = service.getPrimaryProvider();
  t.truthy(provider);
});

test("should get backup provider", (t) => {
  const factory = new StorageFactory();
  const service = new StorageService(factory);
  const provider = service.getBackupProvider();
  if (!provider) {
    t.log("GCS not configured, skipping test");
    t.pass();
  } else {
    t.truthy(provider);
  }
});

test("should upload file to primary storage", async (t) => {
  const factory = new StorageFactory();
  const service = new StorageService(factory);
  const testContent = "test content";
  const buffer = Buffer.from(testContent);

  const result = await service.uploadFile(buffer, "test.txt");
  t.truthy(result.url);

  // Cleanup
  await service.deleteFile(result.url);
});

test("should upload file to backup storage", async (t) => {
  const factory = new StorageFactory();
  const service = new StorageService(factory);
  const provider = await service.getBackupProvider();
  if (!provider) {
    t.log("Backup provider not configured, skipping test");
    t.pass();
    return;
  }
  
  try {
    const testContent = "test content";
    const buffer = Buffer.from(testContent);

    const result = await service.uploadFileToBackup(buffer, "test.txt");
    t.truthy(result.url);

    // Cleanup
    await service.deleteFileFromBackup(result.url);
  } catch (error) {
    if (error.message === "Backup provider not configured") {
      t.log("Backup provider not configured, skipping test");
      t.pass();
    } else {
      throw error;
    }
  }
});

test("should download file from primary storage", async (t) => {
  const factory = new StorageFactory();
  const service = new StorageService(factory);
  const testContent = "test content";
  const buffer = Buffer.from(testContent);

  // Upload first
  const uploadResult = await service.uploadFile(buffer, "test.txt");

  // Download
  const downloadResult = await service.downloadFile(uploadResult.url);
  t.deepEqual(downloadResult, buffer);

  // Cleanup
  await service.deleteFile(uploadResult.url);
});

test("should download file from backup storage", async (t) => {
  const factory = new StorageFactory();
  const service = new StorageService(factory);
  const provider = await service.getBackupProvider();
  if (!provider) {
    t.log("Backup provider not configured, skipping test");
    t.pass();
    return;
  }
  
  try {
    const testContent = "test content";
    const buffer = Buffer.from(testContent);

    // Upload first
    const uploadResult = await service.uploadFileToBackup(buffer, "test.txt");

    // Create temp file for download
    const tempFile = path.join(os.tmpdir(), "test-download.txt");
    try {
      // Download
      await service.downloadFileFromBackup(uploadResult.url, tempFile);
      const downloadedContent = await fs.promises.readFile(tempFile);
      t.deepEqual(downloadedContent, buffer);

      // Cleanup
      await service.deleteFileFromBackup(uploadResult.url);
    } finally {
      // Cleanup temp file
      if (fs.existsSync(tempFile)) {
        fs.unlinkSync(tempFile);
      }
    }
  } catch (error) {
    if (error.message === "Backup provider not configured") {
      t.log("Backup provider not configured, skipping test");
      t.pass();
    } else {
      throw error;
    }
  }
});

test("should delete file by hash", async (t) => {
  const factory = new StorageFactory();
  const service = new StorageService(factory);
  const testContent = "test content for hash deletion";
  const buffer = Buffer.from(testContent);
  const testHash = "test-hash-123";

  try {
    // Upload file first
    const uploadResult = await service.uploadFile(buffer, "test-hash-delete.txt");
    t.truthy(uploadResult.url);

    // Store file info in Redis map
    const fileInfo = {
      url: uploadResult.url,
      filename: "test-hash-delete.txt",
      hash: testHash,
      timestamp: new Date().toISOString()
    };
    await setFileStoreMap(testHash, fileInfo);

    // Verify file exists in map
    const storedInfo = await getFileStoreMap(testHash);
    t.truthy(storedInfo);
    t.is(storedInfo.url, uploadResult.url);

    // Delete file by hash
    const deleteResult = await service.deleteFileByHash(testHash);
    t.truthy(deleteResult);
    t.is(deleteResult.hash, testHash);
    t.is(deleteResult.filename, "test-hash-delete.txt");
    t.truthy(deleteResult.deleted);
    t.true(Array.isArray(deleteResult.deleted));

    // Verify file is removed from Redis map
    const removedInfo = await getFileStoreMap(testHash);
    t.falsy(removedInfo);

  } catch (error) {
    // Cleanup in case of error
    try {
      await removeFromFileStoreMap(testHash);
    } catch (cleanupError) {
      // Ignore cleanup errors
    }
    throw error;
  }
});

test("should handle delete file by hash when file not found", async (t) => {
  const factory = new StorageFactory();
  const service = new StorageService(factory);
  const nonExistentHash = "non-existent-hash-456";
<<<<<<< HEAD

  try {
    await service.deleteFileByHash(nonExistentHash);
    t.fail("Should have thrown an error for non-existent hash");
  } catch (error) {
    t.true(error.message.includes("not found"));
  }
});

test("should handle delete file by hash with missing hash parameter", async (t) => {
  const factory = new StorageFactory();
  const service = new StorageService(factory);

  try {
    await service.deleteFileByHash("");
    t.fail("Should have thrown an error for empty hash");
  } catch (error) {
    t.true(error.message.includes("Missing hash parameter"));
  }

  try {
    await service.deleteFileByHash(null);
    t.fail("Should have thrown an error for null hash");
  } catch (error) {
    t.true(error.message.includes("Missing hash parameter"));
  }

  try {
    await service.deleteFileByHash(undefined);
    t.fail("Should have thrown an error for undefined hash");
  } catch (error) {
    t.true(error.message.includes("Missing hash parameter"));
  }
});

test("should delete file by hash with backup storage", async (t) => {
  const factory = new StorageFactory();
  const service = new StorageService(factory);
  const testContent = "test content for backup deletion";
  const buffer = Buffer.from(testContent);
  const testHash = "test-hash-backup-456";

  try {
    // Upload file first
    const uploadResult = await service.uploadFile(buffer, "test-backup-delete.txt");
    t.truthy(uploadResult.url);

    // Store file info in Redis map with backup URL
    const fileInfo = {
      url: uploadResult.url,
      gcs: "gs://test-bucket/test-backup-file.txt", // Mock backup URL
      filename: "test-backup-delete.txt",
      hash: testHash,
      timestamp: new Date().toISOString()
    };
    await setFileStoreMap(testHash, fileInfo);

    // Delete file by hash
    const deleteResult = await service.deleteFileByHash(testHash);
    t.truthy(deleteResult);
    t.is(deleteResult.hash, testHash);
    t.is(deleteResult.filename, "test-backup-delete.txt");
    t.truthy(deleteResult.deleted);
    t.true(Array.isArray(deleteResult.deleted));

    // Should have attempted both primary and backup deletion
    const deletionResults = deleteResult.deleted;
    t.true(deletionResults.length >= 1, "Should have at least primary deletion result");

    // Verify file is removed from Redis map
    const removedInfo = await getFileStoreMap(testHash);
    t.falsy(removedInfo);

  } catch (error) {
    // Cleanup in case of error
    try {
      await removeFromFileStoreMap(testHash);
    } catch (cleanupError) {
      // Ignore cleanup errors
    }
    throw error;
  }
});

test("should handle delete file by hash when Redis map is corrupted", async (t) => {
  const factory = new StorageFactory();
  const service = new StorageService(factory);
  const testHash = "test-hash-corrupted-789";

  try {
    // Store corrupted data in Redis map
    const corruptedInfo = {
      // Missing required fields like url
      corrupted: true,
      timestamp: new Date().toISOString()
    };
    await setFileStoreMap(testHash, corruptedInfo);

    // Delete file by hash should handle corrupted data gracefully
    const deleteResult = await service.deleteFileByHash(testHash);
    t.truthy(deleteResult);
    t.is(deleteResult.hash, testHash);
    t.truthy(deleteResult.deleted);
    t.true(Array.isArray(deleteResult.deleted));

    // Should have removed the corrupted entry from Redis
    const removedInfo = await getFileStoreMap(testHash);
    t.falsy(removedInfo);

  } catch (error) {
    // Cleanup in case of error
    try {
      await removeFromFileStoreMap(testHash);
    } catch (cleanupError) {
      // Ignore cleanup errors
    }
    throw error;
  }
});

test("should handle delete file by hash with empty URL in Redis", async (t) => {
  const factory = new StorageFactory();
  const service = new StorageService(factory);
  const testHash = "test-hash-empty-url-654";

  try {
    // Store file info in Redis map with empty/null URL
    const fileInfo = {
      url: null,
      filename: "test-empty-url-delete.txt",
      hash: testHash,
      timestamp: new Date().toISOString()
    };
    await setFileStoreMap(testHash, fileInfo);

    // Verify the hash exists in Redis before deletion (skip lazy cleanup)
    const storedInfo = await getFileStoreMap(testHash, true);
    t.truthy(storedInfo, "Hash should exist in Redis before deletion");

    // Delete file by hash - should handle missing URL gracefully
    const deleteResult = await service.deleteFileByHash(testHash);
    t.truthy(deleteResult);
    t.is(deleteResult.hash, testHash);
    t.is(deleteResult.filename, "test-empty-url-delete.txt");
    t.truthy(deleteResult.deleted);
    t.true(Array.isArray(deleteResult.deleted));

    // Should still remove from Redis map even if no actual file to delete
    const removedInfo = await getFileStoreMap(testHash);
    t.falsy(removedInfo);

  } catch (error) {
    // Cleanup in case of error
    try {
      await removeFromFileStoreMap(testHash);
    } catch (cleanupError) {
      // Ignore cleanup errors
    }
    throw error;
=======

  try {
    await service.deleteFileByHash(nonExistentHash);
    t.fail("Should have thrown an error for non-existent hash");
  } catch (error) {
    t.true(error.message.includes("not found"));
  }
});

test("should handle delete file by hash with missing hash parameter", async (t) => {
  const factory = new StorageFactory();
  const service = new StorageService(factory);

  try {
    await service.deleteFileByHash("");
    t.fail("Should have thrown an error for empty hash");
  } catch (error) {
    t.true(error.message.includes("Missing hash parameter"));
  }

  try {
    await service.deleteFileByHash(null);
    t.fail("Should have thrown an error for null hash");
  } catch (error) {
    t.true(error.message.includes("Missing hash parameter"));
  }

  try {
    await service.deleteFileByHash(undefined);
    t.fail("Should have thrown an error for undefined hash");
  } catch (error) {
    t.true(error.message.includes("Missing hash parameter"));
  }
});

test("should delete file by hash with backup storage", async (t) => {
  const factory = new StorageFactory();
  const service = new StorageService(factory);
  const testContent = "test content for backup deletion";
  const buffer = Buffer.from(testContent);
  const testHash = "test-hash-backup-456";

  try {
    // Upload file first
    const uploadResult = await service.uploadFile(buffer, "test-backup-delete.txt");
    t.truthy(uploadResult.url);

    // Store file info in Redis map with backup URL
    const fileInfo = {
      url: uploadResult.url,
      gcs: "gs://test-bucket/test-backup-file.txt", // Mock backup URL
      filename: "test-backup-delete.txt",
      hash: testHash,
      timestamp: new Date().toISOString()
    };
    await setFileStoreMap(testHash, fileInfo);

    // Delete file by hash
    const deleteResult = await service.deleteFileByHash(testHash);
    t.truthy(deleteResult);
    t.is(deleteResult.hash, testHash);
    t.is(deleteResult.filename, "test-backup-delete.txt");
    t.truthy(deleteResult.deleted);
    t.true(Array.isArray(deleteResult.deleted));

    // Should have attempted both primary and backup deletion
    const deletionResults = deleteResult.deleted;
    t.true(deletionResults.length >= 1, "Should have at least primary deletion result");

    // Verify file is removed from Redis map
    const removedInfo = await getFileStoreMap(testHash);
    t.falsy(removedInfo);

  } catch (error) {
    // Cleanup in case of error
    try {
      await removeFromFileStoreMap(testHash);
    } catch (cleanupError) {
      // Ignore cleanup errors
    }
    throw error;
  }
});

test("should handle delete file by hash when Redis map is corrupted", async (t) => {
  const factory = new StorageFactory();
  const service = new StorageService(factory);
  const testHash = "test-hash-corrupted-789";

  try {
    // Store corrupted data in Redis map
    const corruptedInfo = {
      // Missing required fields like url
      corrupted: true,
      timestamp: new Date().toISOString()
    };
    await setFileStoreMap(testHash, corruptedInfo);

    // Delete file by hash should handle corrupted data gracefully
    const deleteResult = await service.deleteFileByHash(testHash);
    t.truthy(deleteResult);
    t.is(deleteResult.hash, testHash);
    t.truthy(deleteResult.deleted);
    t.true(Array.isArray(deleteResult.deleted));

    // Should have removed the corrupted entry from Redis
    const removedInfo = await getFileStoreMap(testHash);
    t.falsy(removedInfo);

  } catch (error) {
    // Cleanup in case of error
    try {
      await removeFromFileStoreMap(testHash);
    } catch (cleanupError) {
      // Ignore cleanup errors
    }
    throw error;
  }
});

test("should handle delete file by hash with empty URL in Redis", async (t) => {
  const factory = new StorageFactory();
  const service = new StorageService(factory);
  const testHash = "test-hash-empty-url-654";

  try {
    // Store file info in Redis map with empty/null URL
    const fileInfo = {
      url: null,
      filename: "test-empty-url-delete.txt",
      hash: testHash,
      timestamp: new Date().toISOString()
    };
    await setFileStoreMap(testHash, fileInfo);

    // Verify the hash exists in Redis before deletion (skip lazy cleanup)
    const storedInfo = await getFileStoreMap(testHash, true);
    t.truthy(storedInfo, "Hash should exist in Redis before deletion");

    // Delete file by hash - should handle missing URL gracefully
    const deleteResult = await service.deleteFileByHash(testHash);
    t.truthy(deleteResult);
    t.is(deleteResult.hash, testHash);
    t.is(deleteResult.filename, "test-empty-url-delete.txt");
    t.truthy(deleteResult.deleted);
    t.true(Array.isArray(deleteResult.deleted));

    // Should still remove from Redis map even if no actual file to delete
    const removedInfo = await getFileStoreMap(testHash);
    t.falsy(removedInfo);

  } catch (error) {
    // Cleanup in case of error
    try {
      await removeFromFileStoreMap(testHash);
    } catch (cleanupError) {
      // Ignore cleanup errors
    }
    throw error;
  }
});

// Container-specific tests
test("should upload file with specific container name", async (t) => {
  if (!process.env.AZURE_STORAGE_CONNECTION_STRING) {
    t.pass("Skipping test - Azure not configured");
    return;
  }

  const factory = new StorageFactory();
  const service = new StorageService(factory);
  
  // Create a temporary file
  const tempDir = fs.mkdtempSync(path.join(os.tmpdir(), "test-"));
  const testFile = path.join(tempDir, "test.txt");
  fs.writeFileSync(testFile, "test content");
  
  try {
    // Mock environment to have multiple containers
    const originalEnv = process.env.AZURE_STORAGE_CONTAINER_NAME;
    process.env.AZURE_STORAGE_CONTAINER_NAME = "test1,test2,test3";
    
    try {
      // Test upload with specific container
      const result = await service.uploadFileWithProviders(
        { log: () => {} }, // mock context
        testFile,
        "test-request",
        null,
        "test2"
      );
      
      t.truthy(result.url);
      t.truthy(result.url.includes("test2") || result.url.includes("/test2/"));
      
      // Cleanup
      await service.deleteFiles("test-request");
    } finally {
      // Restore original env
      if (originalEnv) {
        process.env.AZURE_STORAGE_CONTAINER_NAME = originalEnv;
      } else {
        delete process.env.AZURE_STORAGE_CONTAINER_NAME;
      }
    }
  } finally {
    // Cleanup temp file
    fs.rmSync(tempDir, { recursive: true, force: true });
  }
});

test("should use default container when no container specified", async (t) => {
  if (!process.env.AZURE_STORAGE_CONNECTION_STRING) {
    t.pass("Skipping test - Azure not configured");
    return;
  }

  const factory = new StorageFactory();
  const service = new StorageService(factory);
  
  // Create a temporary file
  const tempDir = fs.mkdtempSync(path.join(os.tmpdir(), "test-"));
  const testFile = path.join(tempDir, "test.txt");
  fs.writeFileSync(testFile, "test content");
  
  try {
    // Test upload without container (should use default)
    const result = await service.uploadFileWithProviders(
      { log: () => {} }, // mock context
      testFile,
      "test-request",
      null,
      null // no container specified
    );
    
    t.truthy(result.url);
    
    // Cleanup
    await service.deleteFiles("test-request");
  } finally {
    // Cleanup temp file
    fs.rmSync(tempDir, { recursive: true, force: true });
  }
});

test("should pass container parameter through uploadFile method", async (t) => {
  if (!process.env.AZURE_STORAGE_CONNECTION_STRING) {
    t.pass("Skipping test - Azure not configured");
    return;
  }

  const factory = new StorageFactory();
  const service = new StorageService(factory);
  
  // Create a temporary file
  const tempDir = fs.mkdtempSync(path.join(os.tmpdir(), "test-"));
  const testFile = path.join(tempDir, "test.txt");
  fs.writeFileSync(testFile, "test content");
  
  try {
    // Mock environment to have multiple containers
    const originalEnv = process.env.AZURE_STORAGE_CONTAINER_NAME;
    process.env.AZURE_STORAGE_CONTAINER_NAME = "test1,test2,test3";
    
    try {
      // Test upload using the uploadFile method with container parameter
      const result = await service.uploadFile(
        { log: () => {} }, // context
        testFile,         // filePath
        "test-request",   // requestId
        null,             // hash
        "test3"           // containerName
      );
      
      t.truthy(result.url);
      
      // Cleanup
      await service.deleteFiles("test-request");
    } finally {
      // Restore original env
      if (originalEnv) {
        process.env.AZURE_STORAGE_CONTAINER_NAME = originalEnv;
      } else {
        delete process.env.AZURE_STORAGE_CONTAINER_NAME;
      }
    }
  } finally {
    // Cleanup temp file
    fs.rmSync(tempDir, { recursive: true, force: true });
>>>>>>> 203f5713
  }
});<|MERGE_RESOLUTION|>--- conflicted
+++ resolved
@@ -186,167 +186,6 @@
   const factory = new StorageFactory();
   const service = new StorageService(factory);
   const nonExistentHash = "non-existent-hash-456";
-<<<<<<< HEAD
-
-  try {
-    await service.deleteFileByHash(nonExistentHash);
-    t.fail("Should have thrown an error for non-existent hash");
-  } catch (error) {
-    t.true(error.message.includes("not found"));
-  }
-});
-
-test("should handle delete file by hash with missing hash parameter", async (t) => {
-  const factory = new StorageFactory();
-  const service = new StorageService(factory);
-
-  try {
-    await service.deleteFileByHash("");
-    t.fail("Should have thrown an error for empty hash");
-  } catch (error) {
-    t.true(error.message.includes("Missing hash parameter"));
-  }
-
-  try {
-    await service.deleteFileByHash(null);
-    t.fail("Should have thrown an error for null hash");
-  } catch (error) {
-    t.true(error.message.includes("Missing hash parameter"));
-  }
-
-  try {
-    await service.deleteFileByHash(undefined);
-    t.fail("Should have thrown an error for undefined hash");
-  } catch (error) {
-    t.true(error.message.includes("Missing hash parameter"));
-  }
-});
-
-test("should delete file by hash with backup storage", async (t) => {
-  const factory = new StorageFactory();
-  const service = new StorageService(factory);
-  const testContent = "test content for backup deletion";
-  const buffer = Buffer.from(testContent);
-  const testHash = "test-hash-backup-456";
-
-  try {
-    // Upload file first
-    const uploadResult = await service.uploadFile(buffer, "test-backup-delete.txt");
-    t.truthy(uploadResult.url);
-
-    // Store file info in Redis map with backup URL
-    const fileInfo = {
-      url: uploadResult.url,
-      gcs: "gs://test-bucket/test-backup-file.txt", // Mock backup URL
-      filename: "test-backup-delete.txt",
-      hash: testHash,
-      timestamp: new Date().toISOString()
-    };
-    await setFileStoreMap(testHash, fileInfo);
-
-    // Delete file by hash
-    const deleteResult = await service.deleteFileByHash(testHash);
-    t.truthy(deleteResult);
-    t.is(deleteResult.hash, testHash);
-    t.is(deleteResult.filename, "test-backup-delete.txt");
-    t.truthy(deleteResult.deleted);
-    t.true(Array.isArray(deleteResult.deleted));
-
-    // Should have attempted both primary and backup deletion
-    const deletionResults = deleteResult.deleted;
-    t.true(deletionResults.length >= 1, "Should have at least primary deletion result");
-
-    // Verify file is removed from Redis map
-    const removedInfo = await getFileStoreMap(testHash);
-    t.falsy(removedInfo);
-
-  } catch (error) {
-    // Cleanup in case of error
-    try {
-      await removeFromFileStoreMap(testHash);
-    } catch (cleanupError) {
-      // Ignore cleanup errors
-    }
-    throw error;
-  }
-});
-
-test("should handle delete file by hash when Redis map is corrupted", async (t) => {
-  const factory = new StorageFactory();
-  const service = new StorageService(factory);
-  const testHash = "test-hash-corrupted-789";
-
-  try {
-    // Store corrupted data in Redis map
-    const corruptedInfo = {
-      // Missing required fields like url
-      corrupted: true,
-      timestamp: new Date().toISOString()
-    };
-    await setFileStoreMap(testHash, corruptedInfo);
-
-    // Delete file by hash should handle corrupted data gracefully
-    const deleteResult = await service.deleteFileByHash(testHash);
-    t.truthy(deleteResult);
-    t.is(deleteResult.hash, testHash);
-    t.truthy(deleteResult.deleted);
-    t.true(Array.isArray(deleteResult.deleted));
-
-    // Should have removed the corrupted entry from Redis
-    const removedInfo = await getFileStoreMap(testHash);
-    t.falsy(removedInfo);
-
-  } catch (error) {
-    // Cleanup in case of error
-    try {
-      await removeFromFileStoreMap(testHash);
-    } catch (cleanupError) {
-      // Ignore cleanup errors
-    }
-    throw error;
-  }
-});
-
-test("should handle delete file by hash with empty URL in Redis", async (t) => {
-  const factory = new StorageFactory();
-  const service = new StorageService(factory);
-  const testHash = "test-hash-empty-url-654";
-
-  try {
-    // Store file info in Redis map with empty/null URL
-    const fileInfo = {
-      url: null,
-      filename: "test-empty-url-delete.txt",
-      hash: testHash,
-      timestamp: new Date().toISOString()
-    };
-    await setFileStoreMap(testHash, fileInfo);
-
-    // Verify the hash exists in Redis before deletion (skip lazy cleanup)
-    const storedInfo = await getFileStoreMap(testHash, true);
-    t.truthy(storedInfo, "Hash should exist in Redis before deletion");
-
-    // Delete file by hash - should handle missing URL gracefully
-    const deleteResult = await service.deleteFileByHash(testHash);
-    t.truthy(deleteResult);
-    t.is(deleteResult.hash, testHash);
-    t.is(deleteResult.filename, "test-empty-url-delete.txt");
-    t.truthy(deleteResult.deleted);
-    t.true(Array.isArray(deleteResult.deleted));
-
-    // Should still remove from Redis map even if no actual file to delete
-    const removedInfo = await getFileStoreMap(testHash);
-    t.falsy(removedInfo);
-
-  } catch (error) {
-    // Cleanup in case of error
-    try {
-      await removeFromFileStoreMap(testHash);
-    } catch (cleanupError) {
-      // Ignore cleanup errors
-    }
-    throw error;
-=======
 
   try {
     await service.deleteFileByHash(nonExistentHash);
@@ -636,6 +475,5 @@
   } finally {
     // Cleanup temp file
     fs.rmSync(tempDir, { recursive: true, force: true });
->>>>>>> 203f5713
   }
 });