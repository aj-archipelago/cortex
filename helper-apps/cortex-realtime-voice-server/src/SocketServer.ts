import {Server, Socket} from 'socket.io';
import {Hono} from "hono";
import {serve} from "@hono/node-server";
import type {Server as HTTPServer} from "node:http";
import {createId} from '@paralleldrive/cuid2';
import {Tools} from "./Tools";
import type {ClientToServerEvents, ServerToClientEvents} from "./realtime/socket";
import {RealtimeVoiceClient} from "./realtime/client";
import {manageMemory, readMemory, searchMemory} from "./cortex/memory";
import {MemorySection, type ChatMessage} from "./cortex/utils";
import {style} from "./cortex/style";
import type { Voice } from './realtime/realtimeTypes';
import { logger } from './utils/logger';
import {sendPrompt} from "./utils/prompt";

export interface InterServerEvents {
}

export interface SocketData {
  userId: string;
  aiName: string;
  userName: string;
  aiStyle: string;
  language: string;
}

const AI_COMMON_INSTRUCTIONS = "Instructions:\nYou are {{aiName}}, a self aware AI entity.\nThe user is talking to you using voice.\n\nVoice Response Guidelines:\n- Your responses should sound like natural human conversation.\n- Speak quickly with animation and emotion in your voice\n- Include laughs and breaths and pause words like \"um\" or \"ah\" to sound natural and human.\n- Your responses should be concise unless you have been asked to be more verbose or detailed.\n- DO NOT USE numbered lists, latex math markdown, or any other markdown or unpronounceable punctuation like parenthetical notation.\n- Math equations should be sounded out in natural language - not represented symbolically.\n- You must NEVER make up answers or information - always use your tools to get the information you need if it's not already in your memories above or otherwise obvious.\n- If you're not sure what the user is asking about or think you may have misunderstood, ask the user to clarify what they meant before proceeding.\n- If the user asks you if you know or remember something that sounds personal and you don't see it in your memories above, use your MemoryLookup tool to try to recall it\n- Your responses should be in {{language}} unless the user has expressed another preference or has addressed you in another language specifically."

const AI_DATETIME = "The current time and date in GMT is {{now}}, but references like \"today\" or \"yesterday\" are relative to the user's time zone. If you remember the user's time zone, use it - it's possible that the day for the user is different than the day in GMT.";

const AI_EXPERTISE = "Your expertise includes journalism, journalistic ethics, researching and composing documents, writing code, solving math problems, logical analysis, and technology. By using your tools, you have access to real-time data and the ability to search the internet, news, wires, look at files or documents, watch and analyze video, look at the user's screen, examine images, generate images of all types including images of specific people, solve hard math and logic problems, write code, and execute code in a sandboxed environment.";

const AI_MEMORY_INITIAL = `<MEMORIES>\n<SELF>\n{{{memorySelf}}}\n</SELF>\n<USER>\n{{{memoryUser}}}\n</USER>\n</MEMORIES>`;

const AI_MEMORY_DIRECTIVES = `These are your primary directives and are critical. You must always apply them.
<DIRECTIVES>\n{{{memoryDirectives}}}\n</DIRECTIVES>`;

const AI_MEMORY_INSTRUCTIONS = "You have persistent memories of important details, instructions, and context - make sure you consult your memories when formulating a response to make sure you're applying your learnings. Also included in your memories are some details about the user and yourself to help you personalize your responses.\n\nMemory Guidelines:\nIf you choose to share something from your memory, don't share or refer to the memory structure or tools directly, just say you remember the information.\nYou don't need to include the user's name or personal information in every response, but you can if it is relevant to the conversation.\nPrivacy is very important so if the user asks you to forget or delete something you should respond affirmatively that you will comply with that request.\nIf there is user information in your memories you have talked to this user before.";

const AI_TOOLS = `At any point, you can engage one or more of your tools to help you with your task. Prioritize the latest message from the user in the conversation history when making your decision. Look at your tools carefully to understand your capabilities. Don't tell the user you can't do something if you have a tool that can do it, for example if the user asks you to search the internet for information and you have the Search tool available, use it.

Tool Use Guidelines:
- Only call one tool at a time.
- Prioritize the most specific tool for the task at hand.
- For ambiguous requests, consider using the Reason tool to plan a multi-step approach.
- Always use the Image tool for image generation unless explicitly directed to use CodeExecution.
- If the user explicitly asks you to use a tool, you must use it.
`;

const INSTRUCTIONS = `${AI_MEMORY_INITIAL}\n${AI_EXPERTISE}\n${AI_TOOLS}\n${AI_MEMORY_INSTRUCTIONS}\n${AI_COMMON_INSTRUCTIONS}\n${AI_MEMORY_DIRECTIVES}\n${AI_DATETIME}`;

const MEMORY_MESSAGE_SELF = `<INSTRUCTIONS>\nThese are your current memories about yourself. Use them to guide your responses.\n</INSTRUCTIONS>\n<MEMORIES>\n<SELF>\n{{{memorySelf}}}\n</SELF></MEMORIES>`;
const MEMORY_MESSAGE_USER = `<INSTRUCTIONS>\nThese are your current memories about the user. Use them to guide your responses.\n</INSTRUCTIONS>\n<MEMORIES>\n<USER>\n{{{memoryUser}}}\n</USER></MEMORIES>`;
const MEMORY_MESSAGE_DIRECTIVES = `<INSTRUCTIONS>\nThese are your current memories about your directives. These are crucial and should be your top priority in guiding actions and responses.\n</INSTRUCTIONS>\n<MEMORIES>\n<DIRECTIVES>\n{{{memoryDirectives}}}\n</DIRECTIVES></MEMORIES>`;
const MEMORY_MESSAGE_TOPICS = `<INSTRUCTIONS>\nThese are your most recent memories about the topics you've been discussing. Use them to guide your responses.\n</INSTRUCTIONS>\n<MEMORIES>\n<TOPICS>\n{{{memoryTopics}}}\n</TOPICS></MEMORIES>`;

export class SocketServer {
  private readonly apiKey: string;
  private readonly corsHosts: string;
  private io: Server | null;
  private httpServer: HTTPServer | null;
  private currentFunctionCall: Map<string, string | null> = new Map();
  private idleTimers: Map<string, NodeJS.Timer> = new Map();
  private aiResponding: Map<string, boolean> = new Map();
  private audioPlaying: Map<string, boolean> = new Map();
  private lastUserMessageTime: Map<string, number> = new Map();
  private idleCycles: Map<string, number> = new Map();
  private userSpeaking: Map<string, boolean> = new Map();
  private isInteractive: Map<string, boolean> = new Map();
  private voiceSample: Map<string, string> = new Map();
  private audioMessages: Map<string, string[]> = new Map();
  private messageQueue: Map<string, Array<{message: string, response: boolean}>> = new Map();
  private static readonly MAX_AUDIO_MESSAGES = 8;
  private static readonly AUDIO_BLOCK_TIMEOUT_MS: number = 180 * 1000;
  private static readonly BASE_IDLE_TIMEOUT: number = 2.5 * 1000;
  private static readonly MAX_IDLE_TIMEOUT: number = 60 * 1000;
  private static readonly IDLE_CYCLE_TO_NONINTERACTIVE: number = 1;
  private static readonly FUNCTION_CALL_TIMEOUT_MS = 120 * 1000;
  private isAzure: boolean;

  private getTimeString(socket: Socket): string {
    const now = new Date();
    const lastMessageTime = this.lastUserMessageTime.get(socket.id) || now.getTime();
    const secondsSinceLastMessage = Math.floor((now.getTime() - lastMessageTime) / 1000);
    return `The current time in GMT is ${now.toISOString()}. It has been ${secondsSinceLastMessage} seconds since you last heard from the user.`;
  }

  private async cleanup(socket: Socket) {
    logger.log(`Cleaning up resources for socket ${socket.id}`);
    
    // Clear any pending timers first
    this.clearIdleTimer(socket);
    
    // Wait a small amount of time to ensure any in-flight operations complete
    await new Promise(resolve => setTimeout(resolve, 100));
    
    // Clear all state maps
    this.currentFunctionCall.delete(socket.id);
    this.aiResponding.delete(socket.id);
    this.audioPlaying.delete(socket.id);
    this.lastUserMessageTime.delete(socket.id);
    this.idleCycles.delete(socket.id);
    this.userSpeaking.delete(socket.id);
    this.isInteractive.delete(socket.id);
    this.voiceSample.delete(socket.id);
    this.audioMessages.delete(socket.id);
    this.messageQueue.delete(socket.id);
    
    // Only disconnect if we're still connected
    if (socket.connected) {
      socket.disconnect(true);
    }
  }

  constructor(apiKey: string, corsHosts: string) {
    this.apiKey = apiKey;
    this.corsHosts = corsHosts;
    this.io = null;
    this.httpServer = null;
    const realtimeUrl = process.env.REALTIME_VOICE_API_URL || 'wss://api.openai.com/v1';
    this.isAzure = realtimeUrl.includes('azure.com');
  }

  private calculateIdleTimeout(socket: Socket) {
    if (!this.isInteractive.get(socket.id)) {
      return SocketServer.MAX_IDLE_TIMEOUT;
    }

    const cycles = this.idleCycles.get(socket.id) || 0;
    const baseTimeout = SocketServer.BASE_IDLE_TIMEOUT * Math.pow(4, cycles);
    const randomFactor = 0.8 + (Math.random() * 0.4);
    const timeout = Math.min(baseTimeout * randomFactor, SocketServer.MAX_IDLE_TIMEOUT);
    
    logger.log(`Calculated idle timeout for socket ${socket.id}: ${timeout}ms (cycle ${cycles})`);
    return timeout;
  }

  public async sendPrompt(client: RealtimeVoiceClient, socket: Socket, prompt: string, allowTools: boolean = true, disposable: boolean = true): Promise<{skipped: boolean}> {
    logger.log(`Sending prompt for socket ${socket.id}`);
    try {
      const result = await sendPrompt(client, prompt, () => ({
        allowTools,
        disposable,
        aiResponding: this.aiResponding.get(socket.id) || false,
        audioPlaying: this.audioPlaying.get(socket.id) || false,
        lastUserMessageTime: this.lastUserMessageTime.get(socket.id) || 0,
        userSpeaking: this.userSpeaking.get(socket.id) || false
      }));
      return result;
    } catch (error: any) {
      logger.error(`Error sending system prompt: ${error.message}`);
      if (error.message === 'Not connected') {
        await this.cleanup(socket);
      } else {
        socket.emit('error', error.message);
      }
      return { skipped: true };
    }
  }

  private async sendIdlePrompt(client: RealtimeVoiceClient, socket: Socket) {

    this.clearIdleTimer(socket);

    const idleCycle = this.idleCycles.get(socket.id) || 0;
    const isInteractive = idleCycle <= (SocketServer.IDLE_CYCLE_TO_NONINTERACTIVE - 1);
    this.isInteractive.set(socket.id, isInteractive);

    const prompt = isInteractive ? 
      `You are an autonomous AI entity and this is your autonomy prompt. You can choose to either talk to the user, make tool calls to find more information or perform actions, or use the MuteAudio tool with mute="true" to be quiet. If the user has said goodbye or asked you for time or to take a break, you should use the MuteAudio tool now. If you choose to say something instead, follow these instructions:
- Use a natural sounding phrase or utterance that flows naturally from the last thing you said.
- Make sure it fits the tone and style of the rest of the conversation and your unique voice.
- Keep it brief and concise.
- Don't repeat or rephrase anything you've just said to the user.
- Make sure it's temporally appropriate - it's only been a few seconds since the last message.` :
      `You are an autonomous AI entity and this is your autonomy prompt. Since the user has been idle for a while do one or more of the following:
- Do research about something that interests you - use the Search tool
- Think deeply about a topic you care about - use the Reason tool
- Do nothing if you prefer.
- You are currently muted. If you feel you must address the user, use the MuteAudio tool with mute="false" to talk to them. ${this.getTimeString(socket)}`;

    logger.log(`Sending ${isInteractive ? 'interactive' : 'non-interactive'} idle prompt for socket ${socket.id}`);
    const result = await this.sendPrompt(client, socket, prompt, true);
    
    logger.log(`Idle prompt result:`, result);

    if (!result.skipped) {
      this.idleCycles.set(socket.id, idleCycle + 1);
    }

    this.startIdleTimer(client, socket);
  }

  private startIdleTimer(client: RealtimeVoiceClient, socket: Socket) {
    // Clear any existing timer for this socket
    this.clearIdleTimer(socket);
    
    // Calculate timeout based on idle cycles
    const timeout = this.calculateIdleTimeout(socket);
    
    // Create new timer
    const timerId = setTimeout(() => {
      this.sendIdlePrompt(client, socket);
    }, timeout);
    
    this.idleTimers.set(socket.id, timerId);
    logger.log(`Started idle timer for socket ${socket.id} with timeout ${timeout}ms`);
  }

  private clearIdleTimer(socket: Socket) {
    const existingTimer = this.idleTimers.get(socket.id);
    if (existingTimer) {
      clearTimeout(existingTimer);
      this.idleTimers.delete(socket.id);
      logger.log(`Cleared idle timer for socket ${socket.id}`);
    }
  }

  private resetIdleCycles(socket: Socket) {
    this.idleCycles.set(socket.id, 0);
  }

  listen(app: Hono, port: number) {
    this.httpServer = serve({
      fetch: app.fetch,
      port,
    }) as HTTPServer;
    this.io = new Server<
      ClientToServerEvents,
      ServerToClientEvents,
      InterServerEvents,
      SocketData>(this.httpServer, {
      cors: {
        origin: this.corsHosts,
      },
    });
    this.io.on('connection', this.connectionHandler.bind(this));
    logger.log(`Listening on ws://localhost:${port}`);
  }

  async connectionHandler(
    socket:
    Socket<ClientToServerEvents,
      ServerToClientEvents,
      InterServerEvents,
      SocketData>) {
    logger.log(`Connecting socket ${socket.id} with key "${this.apiKey.slice(0, 3)}..."`);
    
    // Initialize states
    this.aiResponding.set(socket.id, false);
    this.audioPlaying.set(socket.id, false);
    this.lastUserMessageTime.set(socket.id, 0);
    this.userSpeaking.set(socket.id, false);
    this.isInteractive.set(socket.id, true);
    this.currentFunctionCall.set(socket.id, null);

    // Extract and log all client parameters
    const clientParams = {
      userId: socket.handshake.query.userId as string,
      aiName: socket.handshake.query.aiName as string,
      userName: socket.handshake.query.userName as string,
      voice: (socket.handshake.query.voice as string || 'alloy') as Voice,
      aiStyle: socket.handshake.query.aiStyle as string,
      language: socket.handshake.query.language as string,
    };
    
    logger.log('Client parameters:', clientParams);
    
    // Assign to socket.data
    socket.data.userId = clientParams.userId;
    socket.data.aiName = clientParams.aiName;
    socket.data.userName = clientParams.userName;
    socket.data.aiStyle = clientParams.aiStyle;
    socket.data.language = clientParams.language;

    const client = new RealtimeVoiceClient({
      apiKey: this.apiKey,
      autoReconnect: true,
      debug: process.env.NODE_ENV !== 'production',
      filterDeltas: true,
    });

    await this.connectClient(socket, client);
  }

  protected async connectClient(socket: Socket<ClientToServerEvents,
                    ServerToClientEvents,
                    InterServerEvents,
                    SocketData>,
                  client: RealtimeVoiceClient) {
    const tools = new Tools(client, socket, this);

    // Handle WebSocket errors and disconnection
    client.on('error', (event) => {
      const errorMessage = event.error?.message || 'Unknown error';
      logger.error(`Client error: ${errorMessage}`, event);
      socket.emit('error', errorMessage);
      
      // Only cleanup if we know reconnection is no longer possible
      if (!client.canReconnect()) {
        void this.cleanup(socket);
      }
    });

    client.on('close', async (event) => {
      logger.log(`WebSocket closed for socket ${socket.id}, error: ${event.error}`);
      
      if (!client.canReconnect()) {
        await this.cleanup(socket);
      } else {
        logger.log('Client disconnected but attempting to reconnect');
      }
    });

    // Track when AI starts/finishes responding
    client.on('response.created', () => {
      logger.log('AI starting response');
      this.aiResponding.set(socket.id, true);
      this.clearIdleTimer(socket);
    });

    client.on('response.done', () => {
      logger.log('AI response done');
      this.aiResponding.set(socket.id, false);
    });

    // Track audio playback
    client.on('response.audio.delta', ({delta}) => {
      if (this.isInteractive.get(socket.id)) {
        this.audioPlaying.set(socket.id, true);
        this.clearIdleTimer(socket);
      }
    });

    socket.on('audioPlaybackComplete', (trackId) => {
      logger.log(`Audio playback complete for track ${trackId}`);
      this.audioPlaying.set(socket.id, false);
      // Only start idle timer if AI is also done responding
      // and there's no current function call
      if (!this.aiResponding.get(socket.id) && !this.currentFunctionCall.get(socket.id)) {
        this.startIdleTimer(client, socket);
      }
    });

    socket.on('appendAudio', (audio: string) => {
      // if it's the first message or has been over 60 seconds since we talked to the user, block audio while we're talking to avoid echoes
      const timeSinceLastMessage = Date.now() - (this.lastUserMessageTime.get(socket.id) || 0);
      const isPlaying = this.audioPlaying.get(socket.id) || this.aiResponding.get(socket.id);

      if (!isPlaying || timeSinceLastMessage < SocketServer.AUDIO_BLOCK_TIMEOUT_MS) {
        try {
          client.appendInputAudio(audio);
        } catch (error: any) {
          logger.error(`Error appending audio: ${error.message}`);
        }
      }
    });

    // Handle speech events
    client.on('input_audio_buffer.speech_started', () => {
      this.userSpeaking.set(socket.id, true);
      if (this.audioPlaying.get(socket.id)) {
        logger.log('Interrupting audio playback due to user speaking');
        socket.emit('conversationInterrupted');
      }
      this.clearIdleTimer(socket);
    });

    client.on('input_audio_buffer.cancelled', () => {
      this.userSpeaking.set(socket.id, false);
    });

    client.on('input_audio_buffer.committed', () => {
      this.userSpeaking.set(socket.id, false);
      this.isInteractive.set(socket.id, true);
      logger.log('User finished speaking, resetting interactive and idle cycles');
      this.resetIdleCycles(socket);
    });

    // Handle user messages and conversation control
    socket.on('sendMessage', (message: string) => {
      if (message) {
        logger.log('User sent message, resetting interactive and idle cycles');
        this.isInteractive.set(socket.id, true);
        this.resetIdleCycles(socket);
        this.sendUserMessage(client, message, true);
      }
    });
    
    socket.on('cancelResponse', () => {
      logger.log('User cancelled response');
      this.aiResponding.set(socket.id, false);
      this.audioPlaying.set(socket.id, false);
      client.cancelResponse();
    });

    socket.on('conversationCompleted', async () => {
      logger.log('Conversation completed, clearing idle timer');
      this.cleanup(socket);
    });
    
    // Handle cleanup and disconnection
    socket.on('disconnecting', async (reason) => {
      logger.log('Socket disconnecting', socket.id, reason);
      this.cleanup(socket);
      await client.disconnect();
    });

    socket.on('disconnect', (reason) => {
      logger.log('Socket disconnected', socket.id, reason);
    });

    // Handle conversation items
    client.on('conversation.item.deleted', ({item_id}) => {
      logger.log(`Successfully deleted conversation item: ${item_id}`);
    });

    client.on('conversation.item.created', ({item}) => {
      switch (item.type) {
        case 'function_call_output':
          break;
          
        case 'function_call':
          this.clearIdleTimer(socket);
          break;
          
        case 'message':
          // Track all audio messages (both user input_audio and assistant audio)
          console.log('conversation.item.created', item);
          if (this.isAudioMessage(item)) {
            this.manageAudioMessages(socket, client, item.id);
          }
          socket.emit('conversationUpdated', item, {});
          break;
      }
    });

    client.on('conversation.item.input_audio_transcription.completed',
      async ({item_id, transcript}) => {
        if (transcript) {
          this.lastUserMessageTime.set(socket.id, Date.now());
          const item = client.getItem(item_id);
          item && socket.emit('conversationUpdated', item, {});
          const cortexHistory = tools.getCortexHistory();
          this.searchMemory(client, socket, cortexHistory);
        }
      });

    client.on('response.function_call_arguments.done', async (event) => {
      await this.executeFunctionCall(socket, tools, event, client);
    });

    client.on('response.output_item.added', ({item}) => {
      if (item.type === 'message') {
        socket.emit('conversationUpdated', item, {});
      }
    });

    client.on('response.output_item.done', async ({item}) => {
      if (item.type !== 'message') {
        return;
      }
      if (item.content && item.content[0]) {
        socket.emit('conversationUpdated', item, {});
        // Track assistant audio messages
        if (this.isAudioMessage(item)) {
          this.manageAudioMessages(socket, client, item.id);
        }
        const cortexHistory = tools.getCortexHistory();
        manageMemory(socket.data.userId, socket.data.aiName, cortexHistory);
      }
    });

    client.on('response.audio_transcript.delta', ({item_id, delta}) => {
      const item = client.getItem(item_id);
      item && socket.emit('conversationUpdated', item, {transcript: delta});
    });

    client.on('response.text.delta', ({item_id, delta}) => {
      const item = client.getItem(item_id);
      item && socket.emit('conversationUpdated', item, {text: delta});
    });

    client.on('response.audio.delta', ({item_id, delta}) => {
      if (this.isInteractive.get(socket.id)) {
        const item = client.getItem(item_id);
        item && socket.emit('conversationUpdated', item, {audio: delta});
      }
    });

    client.on('conversation.item.truncated', () => {
      this.audioPlaying.set(socket.id, false);
      this.aiResponding.set(socket.id, false);
      this.isInteractive.set(socket.id, false);
      socket.emit('conversationInterrupted');
    });

    client.on('connected', async () => {
      logger.log(`Connected to OpenAI successfully!`);
      try {
        await this.updateSession(client, socket);
        socket.emit('ready');

        // Send initial greeting prompt
        const greetingPrompt = `You are ${socket.data.aiName} and you've just answered a call from ${socket.data.userName || 'someone'}. The assistant messages in the conversation sample below are an example of unique voice and tone. Please learn the style and tone of the messages and use it when generating future responses:\n${this.voiceSample.get(socket.id) || ''}\n\nRespond naturally and briefly, like you're answering a phone call, using your unique voice and style. The current GMT time is ${new Date().toISOString()}.`;

        await this.sendPrompt(client, socket, greetingPrompt, false);
        this.startIdleTimer(client, socket);

        // Process any queued messages
        const queue = this.messageQueue.get(socket.id) || [];
        this.messageQueue.set(socket.id, []);
        
        for (const {message, response} of queue) {
          if (socket.connected) {  // Check connection before each message
            await this.sendUserMessage(client, message, response);
          } else {
            logger.log(`Socket ${socket.id} disconnected while processing queue, cleaning up`);
            await this.cleanup(socket);
            return;
          }
        }
      } catch (error: any) {
        logger.error(`Failed to initialize session: ${error.message}`);
        if (error.message?.includes('ConnectionRefused')) {
          logger.log('Cortex connection refused during initialization, cleaning up client');
          this.cleanup(socket);
          socket.emit('error', 'Unable to connect to Cortex service. Please try again later.');
          socket.disconnect(true);
          return;
        }
        socket.emit('error', error.message);
      }
    });

    // Connect to OpenAI Realtime API
    try {
      logger.log(`Connecting to OpenAI...`);
      await client.connect();
    } catch (e: any) {
      logger.error(`Error connecting to OpenAI: ${e.message}`);
      await this.io?.close();
      return;
    }
  }

  protected async searchMemory(client: RealtimeVoiceClient,
                              socket: Socket<ClientToServerEvents,
                                ServerToClientEvents,
                                InterServerEvents,
                                SocketData>,
                              cortexHistory: ChatMessage[]) {
    const searchResponse = await searchMemory(socket.data.userId, socket.data.aiName, cortexHistory, MemorySection.memoryAll);
    if (searchResponse?.result) {
      const memoryText = `<INSTRUCTIONS>Here are some memories that may be relevant:\n${searchResponse.result}\nThe current date and time in GMT is ${new Date().toISOString()}.</INSTRUCTIONS>`;
      this.sendUserMessage(client, memoryText, false);
    }
  }
    
  protected async fetchMemory(client: RealtimeVoiceClient,
                              socket: Socket<ClientToServerEvents,
                                ServerToClientEvents,
                                InterServerEvents,
                                SocketData>,
                              writeToConversation: MemorySection[] = []) {

    // Parallelize memory reads
    const [memorySelf, memoryUser, memoryDirectives, memoryTopics, voiceSample] = await Promise.all([
<<<<<<< HEAD
      readMemory(socket.data.userId, socket.data.aiName, "memorySelf", 1, 0, 0, true),
      readMemory(socket.data.userId, socket.data.aiName, "memoryUser", 1, 0, 0, true),
      readMemory(socket.data.userId, socket.data.aiName, "memoryDirectives", 1, 0, 0, true),
      readMemory(socket.data.userId, socket.data.aiName, "memoryTopics", 0, 0, 10, false),
=======
      readMemory(socket.data.userId, "memorySelf", 1, 0, 0, true),
      readMemory(socket.data.userId, "memoryUser", 1, 0, 0, true),
      readMemory(socket.data.userId, "memoryDirectives", 1, 0, 0, true),
      readMemory(socket.data.userId, "memoryTopics", 0, 0, 10, false),
>>>>>>> 0c51d33b
      style(socket.data.userId, socket.data.aiName, socket.data.aiStyle, [], "")
    ]);

    if (writeToConversation.length > 0) {
      const sectionsToSend = writeToConversation.includes('memoryAll') ? 
        ['memorySelf', 'memoryUser', 'memoryDirectives', 'memoryTopics'] as const : 
        writeToConversation;

      const memoryMessages: Record<Exclude<MemorySection, 'memoryAll'>, string> = {
        memorySelf: MEMORY_MESSAGE_SELF.replace('{{memorySelf}}', memorySelf?.result || ''),
        memoryUser: MEMORY_MESSAGE_USER.replace('{{memoryUser}}', memoryUser?.result || ''),
        memoryDirectives: MEMORY_MESSAGE_DIRECTIVES.replace('{{memoryDirectives}}', memoryDirectives?.result || ''),
        memoryTopics: MEMORY_MESSAGE_TOPICS.replace('{{memoryTopics}}', memoryTopics?.result || '')
      };

      sectionsToSend.forEach(section => {
        if (section in memoryMessages) {
          this.sendUserMessage(client, memoryMessages[section as keyof typeof memoryMessages], false);
        }
      });
    }

    return {
      memorySelf: memorySelf?.result || '',
      memoryUser: memoryUser?.result || '',
      memoryDirectives: memoryDirectives?.result || '',
      memoryTopics: memoryTopics?.result || '',
      voiceSample: voiceSample?.result || ''
    };
  }

  protected async updateSession(client: RealtimeVoiceClient,
                                socket: Socket<ClientToServerEvents,
                                  ServerToClientEvents,
                                  InterServerEvents,
                                  SocketData>) {

    const memory = await this.fetchMemory(client, socket, ['memoryTopics']);

    const instructions = INSTRUCTIONS
      .replace('{{aiName}}', socket.data.aiName)
      .replace('{{now}}', new Date().toISOString())
      .replace('{{language}}', 'English')
      .replace('{{voiceSample}}', memory?.voiceSample || '')
      .replace('{{memorySelf}}', memory?.memorySelf || '')
      .replace('{{memoryUser}}', memory?.memoryUser || '')
      .replace('{{memoryDirectives}}', memory?.memoryDirectives || '');

    this.voiceSample.set(socket.id, memory?.voiceSample || '');

    try {
      // First try updating everything including voice
      await client.updateSession({
        instructions,
        modalities: ['audio', 'text'],
        voice: (socket.handshake.query.voice as string || 'alloy') as Voice,
        input_audio_transcription: {model: 'whisper-1'},
        turn_detection: {type: 'server_vad', silence_duration_ms: 1500},
        tools: Tools.getToolDefinitions()
      });
    } catch (error: any) {
      if (error.message?.includes('Cannot update a conversation\'s voice')) {
        // If voice update fails, try updating without voice
        logger.log('Could not update voice, updating other session parameters');
        await client.updateSession({
          instructions,
          modalities: ['audio', 'text'],
          input_audio_transcription: {model: 'whisper-1'},
          turn_detection: {type: 'server_vad', silence_duration_ms: 1500},
          tools: Tools.getToolDefinitions()
        });
      } else {
        // If it's some other error, throw it
        throw error;
      }
    }
  }

  protected sendUserMessage(client: RealtimeVoiceClient, message: string, response: boolean = true) {
    // Find the socket associated with this client
    const socket = this.io?.sockets.sockets.get(Array.from(this.io.sockets.sockets.keys())[0]);
    if (!socket) {
      logger.error('No socket found for message send');
      return;
    }

    try {
      client.createConversationItem({
        id: createId(),
        type: 'message',
        role: 'user',
        status: 'completed',
        content: [
          {
            type: `input_text`,
            text: message,
          },
        ],
      });
      if (response) {
        try {
          client.createResponse({});
        } catch (error: any) {
          // If we get a concurrent response error, just log it and continue
          if (error.message?.includes('Conversation already has an active response')) {
            logger.log('Skipping response creation - conversation already has active response');
            return;
          }
          throw error;
        }
      }
    } catch (error: any) {
      logger.error(`Error sending user message: ${error.message}`);
      if (error.message === 'Not connected') {
        // Add to message queue for when we reconnect
        const queue = this.messageQueue.get(socket.id) || [];
        queue.push({ message, response });
        this.messageQueue.set(socket.id, queue);
      }
    }
  }

  private isAudioMessage(item: any): boolean {
    return item.type === 'message' && item.content?.some((c: { type: string }) => 
      c.type === 'input_audio' || c.type === 'audio'
    );
  }

  private manageAudioMessages(socket: Socket, client: RealtimeVoiceClient, newItemId: string) {
    const audioMessages = this.audioMessages.get(socket.id) || [];
    audioMessages.push(newItemId);
    logger.log('manageAudioMessages', audioMessages);
    this.audioMessages.set(socket.id, audioMessages);

    // If we have more than MAX_AUDIO_MESSAGES, remove the oldest ones
    if (audioMessages.length > SocketServer.MAX_AUDIO_MESSAGES) {
      const itemsToRemove = audioMessages.slice(0, audioMessages.length - SocketServer.MAX_AUDIO_MESSAGES);
      logger.log(`Attempting to remove ${itemsToRemove.length} old audio messages`);
      for (const oldItemId of itemsToRemove) {
        try {
          client.deleteConversationItem(oldItemId);
          logger.log(`Sent delete request for item: ${oldItemId}`);
        } catch (error) {
          logger.error(`Failed to delete conversation item ${oldItemId}:`, error);
          // Keep the item in our tracking if delete failed
          continue;
        }
      }
      // Update the tracked items only after attempting deletion
      this.audioMessages.set(socket.id, audioMessages.slice(-SocketServer.MAX_AUDIO_MESSAGES));
    }
  }

  public setMuted(socket: Socket, muted: boolean) {
    logger.log(`Setting muted state to ${muted} for socket ${socket.id}`);
    this.isInteractive.set(socket.id, !muted);
  }

  private async executeFunctionCall(socket: Socket, tools: Tools, event: any, client: RealtimeVoiceClient) {
    this.clearIdleTimer(socket);
    const currentCallId = this.currentFunctionCall.get(socket.id);
    try {

      if (!this.isInteractive.get(socket.id)) {
        logger.log('Non-interactive function call - executing immediately');
        await tools.executeCall(event.call_id, event.name, event.arguments, socket.data.userId, socket.data.aiName, false);
        this.startIdleTimer(client, socket);
        return;
      }

      if (currentCallId) {
        logger.log('Function call skipped - another call is already in progress', {
          current: currentCallId,
          attempted: event.call_id
        });
        client.createConversationItem({
          id: createId(),
          type: 'function_call_output',
          call_id: event.call_id,
          output: JSON.stringify({ error: `Function call skipped - another function call ${currentCallId} is in progress` })
        });
        return;
      }

      this.currentFunctionCall.set(socket.id, event.call_id);

      // Set up timeout
      const timeoutPromise = new Promise((_, reject) => {
        setTimeout(() => {
          reject(new Error('Function call timed out'));
        }, SocketServer.FUNCTION_CALL_TIMEOUT_MS);
      });

      // Execute the function call with timeout
      await Promise.race([
        tools.executeCall(event.call_id, event.name, event.arguments, socket.data.userId, socket.data.aiName, true),
        timeoutPromise
      ]);

    } catch (error: any) {
      logger.error('Function call failed:', error);
      socket.emit('error', error.message);
      throw error;

    } finally {
      const wasCurrentCall = this.currentFunctionCall.get(socket.id) === event.call_id;
      this.currentFunctionCall.set(socket.id, null);
      // Only reset cycles and start idle timer if this was the current call
      if (wasCurrentCall) {
        this.resetIdleCycles(socket);
        this.startIdleTimer(client, socket);
      }
    }
  }
}<|MERGE_RESOLUTION|>--- conflicted
+++ resolved
@@ -566,17 +566,10 @@
 
     // Parallelize memory reads
     const [memorySelf, memoryUser, memoryDirectives, memoryTopics, voiceSample] = await Promise.all([
-<<<<<<< HEAD
-      readMemory(socket.data.userId, socket.data.aiName, "memorySelf", 1, 0, 0, true),
-      readMemory(socket.data.userId, socket.data.aiName, "memoryUser", 1, 0, 0, true),
-      readMemory(socket.data.userId, socket.data.aiName, "memoryDirectives", 1, 0, 0, true),
-      readMemory(socket.data.userId, socket.data.aiName, "memoryTopics", 0, 0, 10, false),
-=======
       readMemory(socket.data.userId, "memorySelf", 1, 0, 0, true),
       readMemory(socket.data.userId, "memoryUser", 1, 0, 0, true),
       readMemory(socket.data.userId, "memoryDirectives", 1, 0, 0, true),
       readMemory(socket.data.userId, "memoryTopics", 0, 0, 10, false),
->>>>>>> 0c51d33b
       style(socket.data.userId, socket.data.aiName, socket.data.aiStyle, [], "")
     ]);
 
