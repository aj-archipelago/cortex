--- conflicted
+++ resolved
@@ -24,13 +24,8 @@
 `
 
 const READ_MEMORY = `
-<<<<<<< HEAD
-query ReadMemory($contextId: String, $aiName: String, $section: String, $priority: Int, $recentHours: Int, $numResults: Int, $stripMetadata: Boolean) {
-  sys_read_memory(contextId: $contextId, aiName: $aiName, section: $section, priority: $priority, recentHours: $recentHours, numResults: $numResults, stripMetadata: $stripMetadata) {
-=======
-query ReadMemory($contextId: String, $section: String, $priority: Int, $recentHours: Int, $numResults: Int) {
-  sys_read_memory(contextId: $contextId, section: $section, priority: $priority, recentHours: $recentHours, numResults: $numResults) {
->>>>>>> 0c51d33b
+query ReadMemory($contextId: String, $section: String, $priority: Int, $recentHours: Int, $numResults: Int, $stripMetadata: Boolean) {
+  sys_read_memory(contextId: $contextId, section: $section, priority: $priority, recentHours: $recentHours, numResults: $numResults, stripMetadata: $stripMetadata) {
     result
     tool
     warnings
