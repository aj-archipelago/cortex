{
  "name": "@aj-archipelago/mediafilechunker",
  "version": "1.0.0",
  "description": "",
  "type": "module",
  "scripts": {
    "start": "node start.js",
    "test": "echo \"No tests yet...\""
  },
  "dependencies": {
    "@azure/storage-blob": "^12.13.0",
    "@ffmpeg-installer/ffmpeg": "^1.1.0",
    "@ffprobe-installer/ffprobe": "^2.0.0",
    "axios": "^1.3.6",
    "busboy": "^1.6.0",
    "cors": "^2.8.5",
    "express": "^4.18.2",
    "fluent-ffmpeg": "^2.1.2",
    "ioredis": "^5.3.1",
    "mammoth": "^1.6.0",
    "pdfjs-dist": "^3.9.179",
    "public-ip": "^6.0.1",
    "uuid": "^9.0.0",
<<<<<<< HEAD
    "ytdl-core": "git+ssh://git@github.com:khlevon/node-ytdl-core.git#v4.11.4-patch.2"
=======
    "xlsx": "^0.18.5",
    "ytdl-core": "^4.11.5"
>>>>>>> 9304f9b1
  }
}<|MERGE_RESOLUTION|>--- conflicted
+++ resolved
@@ -21,11 +21,7 @@
     "pdfjs-dist": "^3.9.179",
     "public-ip": "^6.0.1",
     "uuid": "^9.0.0",
-<<<<<<< HEAD
-    "ytdl-core": "git+ssh://git@github.com:khlevon/node-ytdl-core.git#v4.11.4-patch.2"
-=======
-    "xlsx": "^0.18.5",
-    "ytdl-core": "^4.11.5"
->>>>>>> 9304f9b1
+    "ytdl-core": "git+ssh://git@github.com:khlevon/node-ytdl-core.git#v4.11.4-patch.2",
+    "xlsx": "^0.18.5"
   }
 }