import Redis from 'ioredis';
import { config } from '../config.js';
import pubsub from '../server/pubsub.js';
<<<<<<< HEAD
import logger from '../lib/logger.js';
=======
import { requestState } from '../server/requestState.js';
>>>>>>> 2d24a340

const connectionString = config.get('storageConnectionString');
const channels = ['requestProgress', 'requestProgressSubscriptions'];
let client;

if (connectionString) {
<<<<<<< HEAD
    logger.info(`Using Redis subscription for channel ${channel}`);
    try {
        client = connectionString && new Redis(connectionString);
    } catch (error) {
        logger.error(`Redis connection error: ${error}`);
=======
    console.log(`Using Redis subscription for channel(s) ${channels.join(', ')}`);
    try {
        client = connectionString && new Redis(connectionString);
    } catch (error) {
        console.error(`Redis connection error: ${JSON.stringify(error)}`);
>>>>>>> 2d24a340
    }

    if (client) {

        client.on('error', (error) => {
<<<<<<< HEAD
            logger.error(`Redis client error: ${error}`);
=======
            console.error(`Redis client error: ${JSON.stringify(error)}`);
>>>>>>> 2d24a340
        });

        client.on('connect', () => {
            client.subscribe('requestProgress', (error) => {
                if (error) {
<<<<<<< HEAD
                    logger.error(`Error subscribing to channel ${channel}: ${error}`);
                } else {
                    logger.info(`Subscribed to channel ${channel}`);
=======
                    console.error(`Error subscribing to redis channel requestProgress: ${JSON.stringify(error)}`);
                } else {
                    console.log(`Subscribed to channel requestProgress`);
                }
            });
            client.subscribe('requestProgressSubscriptions', (error) => {
                if (error) {
                    console.error(`Error subscribing to redis channel requestProgressSubscriptions: ${JSON.stringify(error)}`);
                } else {
                    console.log(`Subscribed to channel requestProgressSubscriptions`);
>>>>>>> 2d24a340
                }
            });
        });

        client.on('message', (channel, message) => {
            if (channel === 'requestProgress') {
                logger.info(`Received message from ${channel}: ${message}`);
                let parsedMessage;

                try {
                    parsedMessage = JSON.parse(message);
                } catch (error) {
                    parsedMessage = message;
                }

                pubsubHandleMessage(parsedMessage);
            } else {
                if (channel === 'requestProgressSubscriptions') {
                    console.log(`Received message from ${channel}: ${message}`);
                    let parsedMessage;

                    try {
                        parsedMessage = JSON.parse(message);
                    } catch (error) {
                        parsedMessage = message;
                    }

                    handleSubscription(parsedMessage);
                }
            }
        });
    }
}

<<<<<<< HEAD
        const handleMessage = (data) => {
            // Process the received data
            logger.info(`Processing data: ${data}`);
            try {
                pubsub.publish('REQUEST_PROGRESS', { requestProgress: data });
            } catch (error) {
                logger.error(`Error publishing data to pubsub: ${error}`);
            }
        };
=======

let publisherClient;

if (connectionString) {
    console.log(`Using Redis publish for channel(s) ${channels.join(', ')}`);
    publisherClient = Redis.createClient(connectionString);
} else {
    console.log(`Using pubsub publish for channel ${channels[0]}`);
}

async function publishRequestProgress(data) {
    if (publisherClient) {
        try {
            const message = JSON.stringify(data);
            console.log(`Publishing message ${message} to channel ${channels[0]}`);
            await publisherClient.publish(channels[0], message);
        } catch (error) {
            console.error(`Error publishing message: ${JSON.stringify(error)}`);
        }
    } else {
        pubsubHandleMessage(data);
    }
}

async function publishRequestProgressSubscription(data) {
    if (publisherClient) {
        try {
            const message = JSON.stringify(data);
            console.log(`Publishing message ${message} to channel ${channels[1]}`);
            await publisherClient.publish(channels[1], message);
        } catch (error) {
            console.error(`Error publishing message: ${JSON.stringify(error)}`);
        }
    } else {
        handleSubscription(data);
>>>>>>> 2d24a340
    }
}

function pubsubHandleMessage(data){
    const message = JSON.stringify(data);
    console.log(`Publishing message to pubsub: ${message}`);
    try {
        pubsub.publish('REQUEST_PROGRESS', { requestProgress: data });
    } catch (error) {
        console.error(`Error publishing data to pubsub: ${JSON.stringify(error)}`);
    }
}

function handleSubscription(data){
    const requestIds = data;
    for (const requestId of requestIds) {
        if (requestState[requestId] && !requestState[requestId].started) {
            requestState[requestId].started = true;
            console.log(`Subscription starting async requestProgress, requestId: ${requestId}`);
            const { resolver, args } = requestState[requestId];
            resolver(args);
        }
    }
}


export {
    client as subscriptionClient, publishRequestProgress, publishRequestProgressSubscription
};<|MERGE_RESOLUTION|>--- conflicted
+++ resolved
@@ -1,61 +1,40 @@
 import Redis from 'ioredis';
 import { config } from '../config.js';
 import pubsub from '../server/pubsub.js';
-<<<<<<< HEAD
+import { requestState } from '../server/requestState.js';
 import logger from '../lib/logger.js';
-=======
-import { requestState } from '../server/requestState.js';
->>>>>>> 2d24a340
 
 const connectionString = config.get('storageConnectionString');
 const channels = ['requestProgress', 'requestProgressSubscriptions'];
 let client;
 
 if (connectionString) {
-<<<<<<< HEAD
-    logger.info(`Using Redis subscription for channel ${channel}`);
+    logger.info(`Using Redis subscription for channel(s) ${channels.join(', ')}`);
     try {
         client = connectionString && new Redis(connectionString);
     } catch (error) {
-        logger.error(`Redis connection error: ${error}`);
-=======
-    console.log(`Using Redis subscription for channel(s) ${channels.join(', ')}`);
-    try {
-        client = connectionString && new Redis(connectionString);
-    } catch (error) {
-        console.error(`Redis connection error: ${JSON.stringify(error)}`);
->>>>>>> 2d24a340
+        logger.error(`Redis connection error: ${JSON.stringify(error)}`);
     }
 
     if (client) {
 
         client.on('error', (error) => {
-<<<<<<< HEAD
-            logger.error(`Redis client error: ${error}`);
-=======
-            console.error(`Redis client error: ${JSON.stringify(error)}`);
->>>>>>> 2d24a340
+            logger.error(`Redis client error: ${JSON.stringify(error)}`);
         });
 
         client.on('connect', () => {
             client.subscribe('requestProgress', (error) => {
                 if (error) {
-<<<<<<< HEAD
-                    logger.error(`Error subscribing to channel ${channel}: ${error}`);
+                    logger.error(`Error subscribing to redis channel requestProgress: ${JSON.stringify(error)}`);
                 } else {
-                    logger.info(`Subscribed to channel ${channel}`);
-=======
-                    console.error(`Error subscribing to redis channel requestProgress: ${JSON.stringify(error)}`);
-                } else {
-                    console.log(`Subscribed to channel requestProgress`);
+                    logger.info(`Subscribed to channel requestProgress`);
                 }
             });
             client.subscribe('requestProgressSubscriptions', (error) => {
                 if (error) {
-                    console.error(`Error subscribing to redis channel requestProgressSubscriptions: ${JSON.stringify(error)}`);
+                    logger.error(`Error subscribing to redis channel requestProgressSubscriptions: ${JSON.stringify(error)}`);
                 } else {
-                    console.log(`Subscribed to channel requestProgressSubscriptions`);
->>>>>>> 2d24a340
+                    logger.info(`Subscribed to channel requestProgressSubscriptions`);
                 }
             });
         });
@@ -74,7 +53,7 @@
                 pubsubHandleMessage(parsedMessage);
             } else {
                 if (channel === 'requestProgressSubscriptions') {
-                    console.log(`Received message from ${channel}: ${message}`);
+                    logger.info(`Received message from ${channel}: ${message}`);
                     let parsedMessage;
 
                     try {
@@ -90,35 +69,24 @@
     }
 }
 
-<<<<<<< HEAD
-        const handleMessage = (data) => {
-            // Process the received data
-            logger.info(`Processing data: ${data}`);
-            try {
-                pubsub.publish('REQUEST_PROGRESS', { requestProgress: data });
-            } catch (error) {
-                logger.error(`Error publishing data to pubsub: ${error}`);
-            }
-        };
-=======
 
 let publisherClient;
 
 if (connectionString) {
-    console.log(`Using Redis publish for channel(s) ${channels.join(', ')}`);
+    logger.info(`Using Redis publish for channel(s) ${channels.join(', ')}`);
     publisherClient = Redis.createClient(connectionString);
 } else {
-    console.log(`Using pubsub publish for channel ${channels[0]}`);
+    logger.info(`Using pubsub publish for channel ${channels[0]}`);
 }
 
 async function publishRequestProgress(data) {
     if (publisherClient) {
         try {
             const message = JSON.stringify(data);
-            console.log(`Publishing message ${message} to channel ${channels[0]}`);
+            logger.info(`Publishing message ${message} to channel ${channels[0]}`);
             await publisherClient.publish(channels[0], message);
         } catch (error) {
-            console.error(`Error publishing message: ${JSON.stringify(error)}`);
+            logger.error(`Error publishing message: ${JSON.stringify(error)}`);
         }
     } else {
         pubsubHandleMessage(data);
@@ -129,24 +97,23 @@
     if (publisherClient) {
         try {
             const message = JSON.stringify(data);
-            console.log(`Publishing message ${message} to channel ${channels[1]}`);
+            logger.info(`Publishing message ${message} to channel ${channels[1]}`);
             await publisherClient.publish(channels[1], message);
         } catch (error) {
-            console.error(`Error publishing message: ${JSON.stringify(error)}`);
+            logger.error(`Error publishing message: ${JSON.stringify(error)}`);
         }
     } else {
         handleSubscription(data);
->>>>>>> 2d24a340
     }
 }
 
 function pubsubHandleMessage(data){
     const message = JSON.stringify(data);
-    console.log(`Publishing message to pubsub: ${message}`);
+    logger.info(`Publishing message to pubsub: ${message}`);
     try {
         pubsub.publish('REQUEST_PROGRESS', { requestProgress: data });
     } catch (error) {
-        console.error(`Error publishing data to pubsub: ${JSON.stringify(error)}`);
+        logger.error(`Error publishing data to pubsub: ${JSON.stringify(error)}`);
     }
 }
 
@@ -155,7 +122,7 @@
     for (const requestId of requestIds) {
         if (requestState[requestId] && !requestState[requestId].started) {
             requestState[requestId].started = true;
-            console.log(`Subscription starting async requestProgress, requestId: ${requestId}`);
+            logger.info(`Subscription starting async requestProgress, requestId: ${requestId}`);
             const { resolver, args } = requestState[requestId];
             resolver(args);
         }
