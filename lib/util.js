--- conflicted
+++ resolved
@@ -414,7 +414,6 @@
     return availableFiles;
 }
 
-<<<<<<< HEAD
 // Helper function to upload base64 image data to cloud storage
 const uploadImageToCloud = async (base64Data, mimeType, pathwayResolver = null) => {
     let tempFilePath = null;
@@ -499,7 +498,7 @@
         }
     }
 };
-=======
+
 /**
  * Convert file hashes to content format suitable for LLM processing
  * @param {Array<string>} fileHashes - Array of file hashes to resolve
@@ -554,7 +553,6 @@
 
     return Promise.all(fileContentPromises);
 }
->>>>>>> e5c2d8c3
 
 export { 
     getUniqueId,
