--- conflicted
+++ resolved
@@ -41,11 +41,7 @@
     "compromise": "^14.8.1",
     "compromise-paragraphs": "^0.1.0",
     "convict": "^6.2.3",
-<<<<<<< HEAD
-=======
     "express": "^4.18.2",
-    "fluent-ffmpeg": "^2.1.2",
->>>>>>> 0ed8c601
     "form-data": "^4.0.0",
     "gpt-3-encoder": "^1.1.4",
     "graphql": "^16.6.0",
@@ -55,13 +51,8 @@
     "ioredis": "^5.3.1",
     "keyv": "^4.5.2",
     "langchain": "^0.0.47",
-<<<<<<< HEAD
+    "uuid": "^9.0.0",
     "ws": "^8.12.0"
-=======
-    "uuid": "^9.0.0",
-    "ws": "^8.12.0",
-    "ytdl-core": "^4.11.2"
->>>>>>> 0ed8c601
   },
   "devDependencies": {
     "ava": "^5.2.0",
