--- conflicted
+++ resolved
@@ -153,11 +153,7 @@
             const { modifications} = JSON.parse(result);
             if (modifications.length > 0) {
                 sectionMemory = modifyText(sectionMemory, modifications);
-<<<<<<< HEAD
                 sectionMemory = enforceTokenLimit(sectionMemory, 25000, args.section === 'memoryTopics');
-=======
-                sectionMemory = enforceTokenLimit(sectionMemory, 1000, args.section === 'memoryTopics');
->>>>>>> 4c64b6fd
                 await callPathway("sys_save_memory", {contextId: args.contextId, section: args.section, aiMemory: sectionMemory});
             }
             return sectionMemory;
