--- conflicted
+++ resolved
@@ -57,12 +57,7 @@
         skipCallbackMessage: false
     },
     timeout: 600,
-<<<<<<< HEAD
-    tokenRatio: TOKEN_RATIO,
-=======
-    ...entityConstants,
->>>>>>> a05a96ac
-
+  
     executePathway: async ({args, resolver}) => {
         let title = null;
         let codeRequestId = null;
@@ -236,12 +231,7 @@
                         await say(pathwayResolver.requestId, toolCallbackMessage || "One moment please.", 10);
                     }
                     pathwayResolver.tool = JSON.stringify({ hideFromModel: false, search: false, title });  
-<<<<<<< HEAD
                     await callPathway('sys_entity_continue', { ...args, stream: true, generatorPathway: toolCallbackName }, pathwayResolver);
-=======
-
-                    await callPathway('sys_entity_continue', { ...args, stream: true, model: styleModel, generatorPathway: toolCallbackName }, pathwayResolver);
->>>>>>> a05a96ac
                     return "";
                 }
                 
