// ModelExecutor.js
import CortexRequest from '../lib/cortexRequest.js';

import OpenAIChatPlugin from './plugins/openAiChatPlugin.js';
import OpenAICompletionPlugin from './plugins/openAiCompletionPlugin.js';
import AzureTranslatePlugin from './plugins/azureTranslatePlugin.js';
import OpenAIWhisperPlugin from './plugins/openAiWhisperPlugin.js';
import OpenAIChatExtensionPlugin from './plugins/openAiChatExtensionPlugin.js';
import LocalModelPlugin from './plugins/localModelPlugin.js';
import PalmChatPlugin from './plugins/palmChatPlugin.js';
import PalmCompletionPlugin from './plugins/palmCompletionPlugin.js';
import PalmCodeCompletionPlugin from './plugins/palmCodeCompletionPlugin.js';
import CohereGeneratePlugin from './plugins/cohereGeneratePlugin.js';
import CohereSummarizePlugin from './plugins/cohereSummarizePlugin.js';
import AzureCognitivePlugin from './plugins/azureCognitivePlugin.js';
import OpenAiEmbeddingsPlugin from './plugins/openAiEmbeddingsPlugin.js';
import OpenAIImagePlugin from './plugins/openAiImagePlugin.js';
import OpenAIDallE3Plugin from './plugins/openAiDallE3Plugin.js';
import OpenAIVisionPlugin from './plugins/openAiVisionPlugin.js';
import OpenAIReasoningPlugin from './plugins/openAiReasoningPlugin.js';
import GeminiChatPlugin from './plugins/geminiChatPlugin.js';
import GeminiVisionPlugin from './plugins/geminiVisionPlugin.js';
import Gemini15ChatPlugin from './plugins/gemini15ChatPlugin.js';
import Gemini15VisionPlugin from './plugins/gemini15VisionPlugin.js';
import AzureBingPlugin from './plugins/azureBingPlugin.js';
import Claude3VertexPlugin from './plugins/claude3VertexPlugin.js';
import NeuralSpacePlugin from './plugins/neuralSpacePlugin.js';
import RunwareAiPlugin from './plugins/runwareAiPlugin.js';
import ReplicateApiPlugin from './plugins/replicateApiPlugin.js';
import AzureVideoTranslatePlugin from './plugins/azureVideoTranslatePlugin.js';
<<<<<<< HEAD
import OllamaChatPlugin from './plugins/ollamaChatPlugin.js';
import OllamaCompletionPlugin from './plugins/ollamaCompletionPlugin.js';
=======
import ApptekTranslatePlugin from './plugins/apptekTranslatePlugin.js';
>>>>>>> caa490a2

class ModelExecutor {
    constructor(pathway, model) {

        let plugin;

        switch (model.type) {
            case 'OPENAI-CHAT':
                plugin = new OpenAIChatPlugin(pathway, model);
                break;
            case 'OPENAI-DALLE2':
                plugin = new OpenAIImagePlugin(pathway, model);
                break;
            case 'OPENAI-DALLE3':
                plugin = new OpenAIDallE3Plugin(pathway, model);
                break;
            case 'OPENAI-CHAT-EXTENSION':
                plugin = new OpenAIChatExtensionPlugin(pathway, model);
                break;
            case 'AZURE-TRANSLATE':
                plugin = new AzureTranslatePlugin(pathway, model);
                break;
            case 'AZURE-COGNITIVE':
                plugin = new AzureCognitivePlugin(pathway, model);
                break;
            case 'OPENAI-EMBEDDINGS':
                plugin = new OpenAiEmbeddingsPlugin(pathway, model);
                break;
            case 'OPENAI-COMPLETION':
                plugin = new OpenAICompletionPlugin(pathway, model);
                break;
            case 'OPENAI-WHISPER':
                plugin = new OpenAIWhisperPlugin(pathway, model);
                break;
            case 'NEURALSPACE':
                plugin = new NeuralSpacePlugin(pathway, model);
                break;
            case 'LOCAL-CPP-MODEL':
                plugin = new LocalModelPlugin(pathway, model);
                break;
            case 'PALM-CHAT':
                plugin = new PalmChatPlugin(pathway, model);
                break;
            case 'PALM-COMPLETION':
                plugin = new PalmCompletionPlugin(pathway, model);
                break;
            case 'PALM-CODE-COMPLETION':
                plugin = new PalmCodeCompletionPlugin(pathway, model);
                break;
            case 'COHERE-GENERATE':
                plugin = new CohereGeneratePlugin(pathway, model);
                break;
            case 'COHERE-SUMMARIZE':
                plugin = new CohereSummarizePlugin(pathway, model);
                break;
            case 'OPENAI-VISION':
                plugin = new OpenAIVisionPlugin(pathway, model);
                break;
            case 'OPENAI-REASONING':
                plugin = new OpenAIReasoningPlugin(pathway, model);
                break;
            case 'GEMINI-CHAT':
                plugin = new GeminiChatPlugin(pathway, model);
                break;
            case 'GEMINI-VISION':
                plugin = new GeminiVisionPlugin(pathway, model);
                break;
            case 'GEMINI-1.5-CHAT':
                plugin = new Gemini15ChatPlugin(pathway, model);
                break;
            case 'GEMINI-1.5-VISION':
                plugin = new Gemini15VisionPlugin(pathway, model);
                break;
            case 'AZURE-BING':
                plugin = new AzureBingPlugin(pathway, model);
                break;
            case 'CLAUDE-3-VERTEX':
                plugin = new Claude3VertexPlugin(pathway, model);
                break;
            case 'RUNWARE-AI':
                plugin = new RunwareAiPlugin(pathway, model);
                break;
            case 'REPLICATE-API':
                plugin = new ReplicateApiPlugin(pathway, model);
                break;
            case 'AZURE-VIDEO-TRANSLATE':
                plugin = new AzureVideoTranslatePlugin(pathway, model);
                break;
<<<<<<< HEAD
            case 'OLLAMA-CHAT':
                plugin = new OllamaChatPlugin(pathway, model);
                break;
            case 'OLLAMA-COMPLETION':
                plugin = new OllamaCompletionPlugin(pathway, model);
=======
            case 'APPTEK-TRANSLATE':
                plugin = new ApptekTranslatePlugin(pathway, model);
>>>>>>> caa490a2
                break;
            default:
                throw new Error(`Unsupported model type: ${model.type}`);
        }

        this.plugin = plugin;
    }

    async execute(text, parameters, prompt, pathwayResolver) {
        const cortexRequest = new CortexRequest({ pathwayResolver });
        return await this.plugin.execute(text, parameters, prompt, cortexRequest);
    }
}

export {
    ModelExecutor
};<|MERGE_RESOLUTION|>--- conflicted
+++ resolved
@@ -28,12 +28,9 @@
 import RunwareAiPlugin from './plugins/runwareAiPlugin.js';
 import ReplicateApiPlugin from './plugins/replicateApiPlugin.js';
 import AzureVideoTranslatePlugin from './plugins/azureVideoTranslatePlugin.js';
-<<<<<<< HEAD
 import OllamaChatPlugin from './plugins/ollamaChatPlugin.js';
 import OllamaCompletionPlugin from './plugins/ollamaCompletionPlugin.js';
-=======
 import ApptekTranslatePlugin from './plugins/apptekTranslatePlugin.js';
->>>>>>> caa490a2
 
 class ModelExecutor {
     constructor(pathway, model) {
@@ -122,16 +119,13 @@
             case 'AZURE-VIDEO-TRANSLATE':
                 plugin = new AzureVideoTranslatePlugin(pathway, model);
                 break;
-<<<<<<< HEAD
             case 'OLLAMA-CHAT':
                 plugin = new OllamaChatPlugin(pathway, model);
                 break;
             case 'OLLAMA-COMPLETION':
                 plugin = new OllamaCompletionPlugin(pathway, model);
-=======
             case 'APPTEK-TRANSLATE':
                 plugin = new ApptekTranslatePlugin(pathway, model);
->>>>>>> caa490a2
                 break;
             default:
                 throw new Error(`Unsupported model type: ${model.type}`);
