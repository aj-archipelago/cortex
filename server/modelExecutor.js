--- conflicted
+++ resolved
@@ -33,11 +33,8 @@
 import GoogleTranslatePlugin from './plugins/googleTranslatePlugin.js';
 import GroqChatPlugin from './plugins/groqChatPlugin.js';
 import VeoVideoPlugin from './plugins/veoVideoPlugin.js';
-<<<<<<< HEAD
 import GrokVisionPlugin from './plugins/grokVisionPlugin.js';
-=======
 import AzureFoundryAgentsPlugin from './plugins/azureFoundryAgentsPlugin.js';
->>>>>>> 5c80a27f
 
 class ModelExecutor {
     constructor(pathway, model) {
@@ -138,13 +135,11 @@
             case 'VEO-VIDEO':
                 plugin = new VeoVideoPlugin(pathway, model);
                 break;
-<<<<<<< HEAD
             case 'GROK-VISION':
                 plugin = new GrokVisionPlugin(pathway, model);
-=======
+                break;
             case 'AZURE-FOUNDRY-AGENTS':
                 plugin = new AzureFoundryAgentsPlugin(pathway, model);
->>>>>>> 5c80a27f
                 break;
             default:
                 throw new Error(`Unsupported model type: ${model.type}`);
