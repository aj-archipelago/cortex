import { PathwayPrompter } from './pathwayPrompter.js';
// eslint-disable-next-line import/no-extraneous-dependencies
import { v4 as uuidv4 } from 'uuid';
import { encode } from 'gpt-3-encoder';
import { getFirstNToken, getLastNToken, getSemanticChunks } from './chunker.js';
import { PathwayResponseParser } from './pathwayResponseParser.js';
import { Prompt } from './prompt.js';
import { getv, setv } from '../lib/keyValueStorageClient.js';
import { requestState } from './requestState.js';
import { callPathway } from '../lib/pathwayTools.js';
<<<<<<< HEAD
import logger from '../lib/logger.js';
=======
import { publishRequestProgress } from '../lib/redisSubscription.js';
>>>>>>> 2d24a340

const modelTypesExcludedFromProgressUpdates = ['OPENAI-DALLE2', 'OPENAI-DALLE3'];

class PathwayResolver {
    constructor({ config, pathway, args }) {
        this.config = config;
        this.pathway = pathway;
        this.args = args;
        this.useInputChunking = pathway.useInputChunking;
        this.chunkMaxTokenLength = 0;
        this.warnings = [];
        this.requestId = uuidv4();
        this.responseParser = new PathwayResponseParser(pathway);
        this.modelName = [
            pathway.model,
            args?.model,
            pathway.inputParameters?.model,
            config.get('defaultModelName')
            ].find(modelName => modelName && Object.prototype.hasOwnProperty.call(config.get('models'), modelName));
        this.model = config.get('models')[this.modelName];

        if (!this.model) {
            throw new Error(`Model ${this.modelName} not found in config`);
        }

        const specifiedModelName = pathway.model || args?.model || pathway.inputParameters?.model;

        if (this.modelName !== (specifiedModelName)) {
            if (specifiedModelName) {
                this.logWarning(`Specified model ${specifiedModelName} not found in config, using ${this.modelName} instead.`);
            } else {
                this.logWarning(`No model specified in the pathway, using ${this.modelName}.`);
            }
        }

        this.previousResult = '';
        this.prompts = [];
        this.pathwayPrompter = new PathwayPrompter(this.config, this.pathway, this.modelName, this.model);

        Object.defineProperty(this, 'pathwayPrompt', {
            get() {
                return this.prompts
            },
            set(value) {
                if (!Array.isArray(value)) {
                    value = [value];
                }
                this.prompts = value.map(p => (p instanceof Prompt) ? p : new Prompt({ prompt:p }));
                this.chunkMaxTokenLength = this.getChunkMaxTokenLength();
            }
        });

        // set up initial prompt
        this.pathwayPrompt = pathway.prompt;
    }

    // This code handles async and streaming responses.  In either case, we use
    // the graphql subscription to send progress updates to the client.  Most of 
    // the time the client will be an external client, but it could also be the
    // Cortex REST api code.
    async asyncResolve(args) {
        const MAX_RETRY_COUNT = 3;
        let attempt = 0;
        let streamErrorOccurred = false;

        while (attempt < MAX_RETRY_COUNT) {
            const responseData = await this.executePathway(args);

            if (args.async || typeof responseData === 'string') {
                const { completedCount, totalCount } = requestState[this.requestId];
                requestState[this.requestId].data = responseData;
                
                // if model type is OPENAI-IMAGE
                if (!modelTypesExcludedFromProgressUpdates.includes(this.model.type)) {
                    await publishRequestProgress({
                            requestId: this.requestId,
                            progress: completedCount / totalCount,
                            data: JSON.stringify(responseData),
                    });
                }
            } else {
                try {
                    const incomingMessage = responseData;

                    let messageBuffer = '';

                    const processData = (data) => {
                        try {
                            //logger.info(`\n\nReceived stream data for requestId ${this.requestId}: ${data.toString()}`);
                            let events = data.toString().split('\n');
                            
                            //events = "data: {\"id\":\"chatcmpl-20bf1895-2fa7-4ef9-abfe-4d142aba5817\",\"object\":\"chat.completion.chunk\",\"created\":1689303423723,\"model\":\"gpt-4\",\"choices\":[{\"delta\":{\"role\":\"assistant\",\"content\":{\"error\":{\"message\":\"The server had an error while processing your request. Sorry about that!\",\"type\":\"server_error\",\"param\":null,\"code\":null}}},\"finish_reason\":null}]}\n\n".split("\n");

                            for (let event of events) {
                                if (streamErrorOccurred) break;
                                
                                // skip empty events
                                if (!(event.trim() === '')) {
                                    //logger.info(`Processing stream event for requestId ${this.requestId}: ${event}`);
                                    messageBuffer += event.replace(/^data: /, '');

                                    const requestProgress = {
                                        requestId: this.requestId,
                                        data: messageBuffer,
                                    }

                                    // check for end of stream or in-stream errors
                                    if (messageBuffer.trim() === '[DONE]') {
                                        requestProgress.progress = 1;
                                    } else {
                                        let parsedMessage;
                                        try {
                                            parsedMessage = JSON.parse(messageBuffer);
                                            messageBuffer = '';
                                        } catch (error) {
                                            // incomplete stream message, try to buffer more data
                                            return;
                                        }

                                        const streamError = parsedMessage?.error || parsedMessage?.choices?.[0]?.delta?.content?.error || parsedMessage?.choices?.[0]?.text?.error;
                                        if (streamError) {
                                            streamErrorOccurred = true;
                                            logger.error(`Stream error: ${streamError.message}`);
                                            incomingMessage.off('data', processData); // Stop listening to 'data'
                                            return;
                                        }
                                    }

                                    try {
<<<<<<< HEAD
                                        //logger.info(`Publishing stream message to requestId ${this.requestId}: ${message}`);
                                        pubsub.publish('REQUEST_PROGRESS', {
                                            requestProgress: requestProgress
                                        });
=======
                                        //console.log(`Publishing stream message to requestId ${this.requestId}`, message);
                                        publishRequestProgress(requestProgress);
>>>>>>> 2d24a340
                                    } catch (error) {
                                        logger.error(`Could not publish the stream message: "${messageBuffer}", ${error}`);
                                    }
                                }
                            }
                        } catch (error) {
                            logger.error(`Could not process stream data: ${error}`);
                        }
                    };

                    if (incomingMessage) {
                        await new Promise((resolve, reject) => {
                            incomingMessage.on('data', processData);
                            incomingMessage.on('end', resolve);
                            incomingMessage.on('error', reject);
                        });
                    }

                } catch (error) {
                    logger.error(`Could not subscribe to stream: ${error}`);
                }
            }

            if (streamErrorOccurred) {
                attempt++;
                logger.error(`Stream attempt ${attempt} failed. Retrying...`);
                streamErrorOccurred = false; // Reset the flag for the next attempt
            } else {
                return;
            }
        }
        // if all retries failed, publish the stream end message
        publishRequestProgress({
                requestId: this.requestId,
                progress: 1,
                data: '[DONE]',
        });
    }

    async resolve(args) {
        // Either we're dealing with an async request, stream, or regular request
        if (args.async || args.stream) {
            if (!requestState[this.requestId]) {
                requestState[this.requestId] = {}
            }
            requestState[this.requestId] = { ...requestState[this.requestId], args, resolver: this.asyncResolve.bind(this) };
            return this.requestId;
        }
        else {
            // Syncronously process the request
            return await this.executePathway(args);
        }
    }

    async executePathway(args) {
        if (this.pathway.executePathway && typeof this.pathway.executePathway === 'function') {
            return await this.pathway.executePathway({ args, runAllPrompts: this.promptAndParse.bind(this) });
        }
        else {
            return await this.promptAndParse(args);
        }
    }

    async promptAndParse(args) {
        // Get saved context from contextId or change contextId if needed
        const { contextId } = args;
        this.savedContextId = contextId ? contextId : uuidv4();
        this.savedContext = contextId ? (getv && (await getv(contextId)) || {}) : {};

        // Save the context before processing the request
        const savedContextStr = JSON.stringify(this.savedContext);

        // Process the request
        const data = await this.processRequest(args);

        // Update saved context if it has changed, generating a new contextId if necessary
        if (savedContextStr !== JSON.stringify(this.savedContext)) {
            this.savedContextId = this.savedContextId || uuidv4();
            setv && setv(this.savedContextId, this.savedContext);
        }

        // Return the result
        return this.responseParser.parse(data);
    }

    // Add a warning and log it
    logWarning(warning) {
        this.warnings.push(warning);
        console.warn(warning);
    }

    // Here we choose how to handle long input - either summarize or chunk
    processInputText(text) {
        let chunkTokenLength = 0;
        if (this.pathway.inputChunkSize) {
            chunkTokenLength = Math.min(this.pathway.inputChunkSize, this.chunkMaxTokenLength);
        } else {
            chunkTokenLength = this.chunkMaxTokenLength;
        }
        const encoded = text ? encode(text) : [];
        if (!this.useInputChunking || encoded.length <= chunkTokenLength) { // no chunking, return as is
            if (encoded.length > 0 && encoded.length >= chunkTokenLength) {
                const warnText = `Truncating long input text. Text length: ${text.length}`;
                this.logWarning(warnText);
                text = this.truncate(text, chunkTokenLength);
            }
            return [text];
        }

        // chunk the text and return the chunks with newline separators
        return getSemanticChunks(text, chunkTokenLength, this.pathway.inputFormat);
    }

    truncate(str, n) {
        if (this.pathwayPrompter.plugin.promptParameters.truncateFromFront) {
            return getFirstNToken(str, n);
        }
        return getLastNToken(str, n);
    }

    async summarizeIfEnabled({ text, ...parameters }) {
        if (this.pathway.useInputSummarization) {
            return await callPathway(this.config, 'summary', { ...this.args, ...parameters, targetLength: 0});
        }
        return text;
    }

    // Calculate the maximum token length for a chunk
    getChunkMaxTokenLength() {
        // find the longest prompt
        const maxPromptTokenLength = Math.max(...this.prompts.map((promptData) => this.pathwayPrompter.plugin.getCompiledPrompt('', this.args, promptData).tokenLength));
        
        // find out if any prompts use both text input and previous result
        const hasBothProperties = this.prompts.some(prompt => prompt.usesTextInput && prompt.usesPreviousResult);
        
        // the token ratio is the ratio of the total prompt to the result text - both have to be included
        // in computing the max token length
        const promptRatio = this.pathwayPrompter.plugin.getPromptTokenRatio();
        let chunkMaxTokenLength = promptRatio * this.pathwayPrompter.plugin.getModelMaxTokenLength() - maxPromptTokenLength - 1;
        
        // if we have to deal with prompts that have both text input
        // and previous result, we need to split the maxChunkToken in half
        chunkMaxTokenLength = hasBothProperties ? chunkMaxTokenLength / 2 : chunkMaxTokenLength;
        
        return chunkMaxTokenLength;
    }

    // Process the request and return the result        
    async processRequest({ text, ...parameters }) {
        text = await this.summarizeIfEnabled({ text, ...parameters }); // summarize if flag enabled
        const chunks = this.processInputText(text);

        let anticipatedRequestCount = chunks.length * this.prompts.length   

        if ((requestState[this.requestId] || {}).canceled) {
            throw new Error('Request canceled');
        }

        // Store the request state
        requestState[this.requestId] = { ...requestState[this.requestId], totalCount: anticipatedRequestCount, completedCount: 0 };

        if (chunks.length > 1) { 
            // stream behaves as async if there are multiple chunks
            if (parameters.stream) {
                parameters.async = true;
                parameters.stream = false;
            }
        }

        // If pre information is needed, apply current prompt with previous prompt info, only parallelize current call
        if (this.pathway.useParallelChunkProcessing) {
            // Apply each prompt across all chunks in parallel
            // this.previousResult is not available at the object level as it is different for each chunk
            this.previousResult = '';
            const data = await Promise.all(chunks.map(chunk =>
                this.applyPromptsSerially(chunk, parameters)));
            // Join the chunks with newlines
            return data.join("\n\n");
        } else {
            // Apply prompts one by one, serially, across all chunks
            // This is the default processing mode and will make previousResult available at the object level
            let previousResult = '';
            let result = '';

            for (let i = 0; i < this.prompts.length; i++) {
                const currentParameters = { ...parameters, previousResult };

                if (currentParameters.stream) { // stream special flow
                    if (i < this.prompts.length - 1) { 
                        currentParameters.stream = false; // if not the last prompt then don't stream
                    }
                    else {
                        // use the stream parameter if not async
                        currentParameters.stream = currentParameters.async ? false : currentParameters.stream;
                    }
                }

                // If the prompt doesn't contain {{text}} then we can skip the chunking, and also give that token space to the previous result
                if (!this.prompts[i].usesTextInput) {
                    // Limit context to it's N + text's characters
                    previousResult = this.truncate(previousResult, 2 * this.chunkMaxTokenLength);
                    result = await this.applyPrompt(this.prompts[i], null, currentParameters);
                } else {
                    // Limit context to N characters
                    previousResult = this.truncate(previousResult, this.chunkMaxTokenLength);
                    result = await Promise.all(chunks.map(chunk =>
                        this.applyPrompt(this.prompts[i], chunk, currentParameters)));

                    if (result.length === 1) {
                        result = result[0];
                    } else if (!currentParameters.stream) {
                        result = result.join("\n\n");
                    }
                }

                // If this is any prompt other than the last, use the result as the previous context
                if (i < this.prompts.length - 1) {
                    previousResult = result;
                }
            }
            // store the previous result in the PathwayResolver
            this.previousResult = previousResult;
            return result;
        }

    }

    async applyPromptsSerially(text, parameters) {
        let previousResult = '';
        let result = '';
        for (const prompt of this.prompts) {
            previousResult = result;
            result = await this.applyPrompt(prompt, text, { ...parameters, previousResult });
        }
        return result;
    }

    async applyPrompt(prompt, text, parameters) {
        if (requestState[this.requestId].canceled) {
            return;
        }
        let result = '';

        // If this text is empty, skip applying the prompt as it will likely be a nonsensical result
        if (!/^\s*$/.test(text) || parameters?.file || parameters?.inputVector || this?.modelName.includes('cognitive')) {
            result = await this.pathwayPrompter.execute(text, { ...parameters, ...this.savedContext }, prompt, this);
        } else {
            result = text;
        }
        
        requestState[this.requestId].completedCount++;

        const { completedCount, totalCount } = requestState[this.requestId];

        if (completedCount < totalCount) {
            await publishRequestProgress({
                    requestId: this.requestId,
                    progress: completedCount / totalCount,
            });
        }

        if (prompt.saveResultTo) {
            this.savedContext[prompt.saveResultTo] = result;
        }
        return result;
    }
}

export { PathwayResolver };<|MERGE_RESOLUTION|>--- conflicted
+++ resolved
@@ -8,11 +8,8 @@
 import { getv, setv } from '../lib/keyValueStorageClient.js';
 import { requestState } from './requestState.js';
 import { callPathway } from '../lib/pathwayTools.js';
-<<<<<<< HEAD
+import { publishRequestProgress } from '../lib/redisSubscription.js';
 import logger from '../lib/logger.js';
-=======
-import { publishRequestProgress } from '../lib/redisSubscription.js';
->>>>>>> 2d24a340
 
 const modelTypesExcludedFromProgressUpdates = ['OPENAI-DALLE2', 'OPENAI-DALLE3'];
 
@@ -142,15 +139,8 @@
                                     }
 
                                     try {
-<<<<<<< HEAD
                                         //logger.info(`Publishing stream message to requestId ${this.requestId}: ${message}`);
-                                        pubsub.publish('REQUEST_PROGRESS', {
-                                            requestProgress: requestProgress
-                                        });
-=======
-                                        //console.log(`Publishing stream message to requestId ${this.requestId}`, message);
                                         publishRequestProgress(requestProgress);
->>>>>>> 2d24a340
                                     } catch (error) {
                                         logger.error(`Could not publish the stream message: "${messageBuffer}", ${error}`);
                                     }
