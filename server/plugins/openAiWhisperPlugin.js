--- conflicted
+++ resolved
@@ -13,12 +13,8 @@
 import https from 'https';
 import { promisify } from 'util';
 import subsrt from 'subsrt';
-<<<<<<< HEAD
+import { publishRequestProgress } from '../../lib/redisSubscription.js';
 import logger from '../../lib/logger.js';
-=======
-import { publishRequestProgress } from '../../lib/redisSubscription.js';
-const pipeline = promisify(stream.pipeline);
->>>>>>> 2d24a340
 
 const pipeline = promisify(stream.pipeline);
 
