--- conflicted
+++ resolved
@@ -1,84 +1,55 @@
 // openAiWhisperPlugin.js
 import ModelPlugin from './modelPlugin.js';
-<<<<<<< HEAD
-import pubsub from '../pubsub.js';
-=======
-import FormData from 'form-data';
-import fs from 'fs';
->>>>>>> 0501d36e
 import { axios } from '../../lib/request.js';
 import { config } from '../../config.js';
-<<<<<<< HEAD
-import { deleteTempPath } from '../../helper_apps/MediaFileChunker/helper.js';
 import subsrt from 'subsrt';
 import FormData from 'form-data';
 import fs from 'fs';
 import path from 'path';
 import os from 'os';
-=======
-import { deleteTempPath } from '../../helper_apps/CortexFileHandler/helper.js';
->>>>>>> 0501d36e
 import http from 'http';
 import https from 'https';
 import { URL } from 'url';
 import { v4 as uuidv4 } from 'uuid';
 import stream from 'stream';
 import { promisify } from 'util';
-<<<<<<< HEAD
-const pipeline = promisify(stream.pipeline);
-
-=======
-import subsrt from 'subsrt';
 import { publishRequestProgress } from '../../lib/redisSubscription.js';
 import logger from '../../lib/logger.js';
-
 const pipeline = promisify(stream.pipeline);
 
->>>>>>> 0501d36e
 const API_URL = config.get('whisperMediaApiUrl');
 const WHISPER_TS_API_URL  = config.get('whisperTSApiUrl');
 if(WHISPER_TS_API_URL){
-    console.info(`WHISPER API URL using ${WHISPER_TS_API_URL}`);
+    logger.info(`WHISPER API URL using ${WHISPER_TS_API_URL}`);
 }else{
-    console.warn(`WHISPER API URL not set using default OpenAI API Whisper`);
+    logger.warn(`WHISPER API URL not set using default OpenAI API Whisper`);
 }
 
 const OFFSET_CHUNK = 1000 * 60 * 10; // 10 minutes for each chunk
 
-<<<<<<< HEAD
-=======
-function alignSubtitles(subtitles, format) {
-    const result = [];
-
-    function preprocessStr(str) {
-        return str.trim().replace(/(\n\n)(?!\n)/g, '\n\n\n');
-    }
-
-    function shiftSubtitles(subtitle, shiftOffset) {
-        const captions = subsrt.parse(preprocessStr(subtitle));
-        const resynced = subsrt.resync(captions, { offset: shiftOffset });
-        return resynced;
-    }
-
-    for (let i = 0; i < subtitles.length; i++) {
-        result.push(...shiftSubtitles(subtitles[i], i * OFFSET_CHUNK));
-    }
-    
+async function deleteTempPath(path) {
     try {
-        //if content has needed html style tags, keep them
-        for(const obj of result) {
-            if(obj && obj.content){ 
-                obj.text = obj.content;
-            }
-        }
-    } catch (error) {
-        logger.error(`An error occurred in content text parsing: ${error}`);
-    }
-    
-    return subsrt.build(result, { format: format === 'vtt' ? 'vtt' : 'srt' });
-}
-
->>>>>>> 0501d36e
+        if (!path) {
+            logger.warn('Temporary path is not defined.');
+            return;
+        }
+        if (!fs.existsSync(path)) {
+            logger.warn(`Temporary path ${path} does not exist.`);
+            return;
+        }
+        const stats = fs.statSync(path);
+        if (stats.isFile()) {
+            fs.unlinkSync(path);
+            logger.info(`Temporary file ${path} deleted successfully.`);
+        } else if (stats.isDirectory()) {
+            fs.rmSync(path, { recursive: true });
+            logger.info(`Temporary folder ${path} and its contents deleted successfully.`);
+        }
+    } catch (err) {
+        logger.error('Error occurred while deleting the temporary path:', err);
+    }
+}
+
 function generateUniqueFilename(extension) {
     return `${uuidv4()}.${extension}`;
 }
@@ -150,7 +121,7 @@
             }
         }
     } catch (error) {
-        console.error("An error occurred in content text parsing: ", error);
+        logger.error("An error occurred in content text parsing: ", error);
     }
     
     return subsrt.build(result, { format: format === 'vtt' ? 'vtt' : 'srt' });
@@ -183,11 +154,11 @@
             if (API_URL) {
                 //call helper api to mark processing as completed
                 const res = await axios.delete(API_URL, { params: { requestId } });
-                logger.info(`Marked request ${requestId} as completed: ${res.data}`);
+                logger.info(`Marked request ${requestId} as completed:`, res.data);
                 return res.data;
             }
         } catch (err) {
-            logger.error(`Error marking request ${requestId} as completed: ${err}`);
+            logger.error(`Error marking request ${requestId} as completed:`, err);
         }
     }
 
@@ -195,44 +166,16 @@
     async execute(text, parameters, prompt, pathwayResolver) {
         const { responseFormat,wordTimestamped,highlightWords,maxLineWidth,maxLineCount,maxWordsPerLine } = parameters;
 
-<<<<<<< HEAD
         const chunks = [];
         const processChunk = async (uri) => {
-=======
-        const processTS = async (uri) => {
-            if (wordTimestamped) {
-                if (!WHISPER_TS_API_URL) {
-                    throw new Error(`WHISPER_TS_API_URL not set for word timestamped processing`);
-                }
-
-                try {
-                    const tsparams = { fileurl:uri };
-                    if(highlightWords) tsparams.highlight_words = highlightWords ? "True" : "False";
-                    if(maxLineWidth) tsparams.max_line_width = maxLineWidth;
-                    if(maxLineCount) tsparams.max_line_count = maxLineCount;
-                    if(maxWordsPerLine) tsparams.max_words_per_line = maxWordsPerLine;
-                    if(wordTimestamped!=null) tsparams.word_timestamps = wordTimestamped;
-
-                    const res = await this.executeRequest(WHISPER_TS_API_URL, tsparams, {}, {}, {}, requestId, pathway);
-                    return res;
-                } catch (err) {
-                    logger.error(`Error getting word timestamped data from api: ${err}`);
-                    throw err;
-                }
-            }
-        }
-
-        const processChunk = async (chunk) => {
->>>>>>> 0501d36e
             try {
+                const chunk = await downloadFile(uri);
+                chunks.push(chunk);
+
+                const { language, responseFormat } = parameters;
                 const reqUrl = this.requestUrl(text);
                 const params = {};
                 const { modelPromptText } = this.getCompiledPrompt(text, parameters, prompt);
-                const { requestId, pathway } = pathwayResolver;
-
-                const chunk = await downloadFile(uri)
-                chunks.push(chunk);
-                const { language, responseFormat } = parameters;
                 const response_format = responseFormat || 'text';
 
                 const formData = new FormData();
@@ -242,9 +185,11 @@
                 language && formData.append('language', language);
                 modelPromptText && formData.append('prompt', modelPromptText);
 
+
+
                 return this.executeRequest(reqUrl, formData, params, { ...this.model.headers, ...formData.getHeaders() }, {}, requestId, pathway);
             } catch (err) {
-                logger.error(err);
+                logger.error(`Error getting word timestamped data from api:`, err);
                 throw err;
             }
         }
@@ -272,7 +217,7 @@
                 }
                 return res;
             } catch (err) {
-                console.log(`Error getting word timestamped data from api:`, err);
+                logger.error(`Error getting word timestamped data from api:`, err);
                 throw err;
             }
         }
@@ -293,21 +238,27 @@
                 completedCount++;
             }
             if (completedCount >= totalCount) return;
-<<<<<<< HEAD
 
             const progress = (partialCount / MAXPARTIALCOUNT + completedCount) / totalCount;
-            console.log(`Progress: ${progress}`);
-
-            pubsub.publish('REQUEST_PROGRESS', {
-                requestProgress: {
-=======
+            logger.info(`Progress for ${requestId}: ${progress}`);
+
             publishRequestProgress({
->>>>>>> 0501d36e
-                    requestId,
-                    progress,
-                    data: null,
+                requestId,
+                progress,
+                data: null,
             });
-            
+        }
+
+        async function processURI(uri) {
+            let result = null;
+            processTS(uri).then((ts) => { result = ts;});
+
+            //send updates while waiting for result
+            while(!result) {
+                sendProgress(true);
+                await new Promise(r => setTimeout(r, 3000));
+            }
+            return result;
         }
 
         async function processURI(uri) {
@@ -343,7 +294,7 @@
             }
 
         } catch (error) {
-            const errMsg = `Transcribe error: ${error?.message || error}`;
+            const errMsg = `Transcribe error: ${error?.message || JSON.stringify(error)}`;
             logger.error(errMsg);
             return errMsg;
         }
@@ -369,7 +320,7 @@
                 }
 
             } catch (error) {
-                logger.error(`An error occurred while deleting: ${error}`);
+                logger.error("An error occurred while deleting:", error);
             }
         }
 
