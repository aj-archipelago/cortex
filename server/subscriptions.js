--- conflicted
+++ resolved
@@ -7,19 +7,7 @@
     requestProgress: {
         subscribe: withFilter(
             (_, args, __, _info) => {
-<<<<<<< HEAD
-                const { requestIds } = args;
-                for (const requestId of requestIds) {
-                    if (requestState[requestId] && !requestState[requestId].started) {
-                        requestState[requestId].started = true;
-                        logger.info(`Subscription starting async requestProgress, requestId: ${requestId}`);
-                        const { resolver, args } = requestState[requestId];
-                        resolver(args);
-                    }
-                }
-=======
                 publishRequestProgressSubscription(args.requestIds);
->>>>>>> 2d24a340
                 return pubsub.asyncIterator(['REQUEST_PROGRESS'])
             },
             (payload, variables) => {
