// agentic.test.js
// Tests for the agentic entity system

import test from 'ava';
import serverFactory from '../index.js';
import { createClient } from 'graphql-ws';
import ws from 'ws';

// Define models to test - 4.1 as default, include grok 4
const TEST_MODELS = [
  'oai-gpt41',  // Default 4.1 model
  'xai-grok-4'  // Grok 4 model
];

let testServer;
let wsClient;

test.before(async () => {
  process.env.CORTEX_ENABLE_REST = 'true';
  const { server, startServer } = await serverFactory();
  startServer && await startServer();
  testServer = server;

  // Create WebSocket client for subscriptions
  wsClient = createClient({
    url: `ws://localhost:${process.env.CORTEX_PORT || 4000}/graphql`,
    webSocketImpl: ws,
    retryAttempts: 3,
    connectionParams: {},
    on: {
      error: (error) => {
        console.error('WS connection error:', error);
      }
    }
  });

  // Test the connection by making a simple subscription
  try {
    await new Promise((resolve, reject) => {
      const subscription = wsClient.subscribe(
        {
          query: `
            subscription TestConnection {
              requestProgress(requestIds: ["test"]) {
                requestId
              }
            }
          `
        },
        {
          next: () => {
            resolve();
          },
          error: reject,
          complete: () => {
            resolve();
          }
        }
      );

      // Add a timeout to avoid hanging
      setTimeout(() => {
        resolve();
      }, 2000);
    });
  } catch (error) {
    console.error('Failed to establish WebSocket connection:', error);
    throw error;
  }
});

test.after.always('cleanup', async () => {
  if (wsClient) {
    wsClient.dispose();
  }
  if (testServer) {
    await testServer.stop();
  }
});

// Helper function to collect subscription events
async function collectSubscriptionEvents(subscription, timeout = 30000) {
  const events = [];

  return new Promise((resolve, reject) => {
    const timeoutId = setTimeout(() => {
      if (events.length > 0) {
        resolve(events);
      } else {
        reject(new Error('Subscription timed out with no events'));
      }
    }, timeout);

    const unsubscribe = wsClient.subscribe(
      {
        query: subscription.query,
        variables: subscription.variables
      },
      {
        next: (event) => {
          events.push(event);
          if (event?.data?.requestProgress?.progress === 1) {
            clearTimeout(timeoutId);
            unsubscribe();
            resolve(events);
          }
        },
        error: (error) => {
          clearTimeout(timeoutId);
          reject(error);
        },
        complete: () => {
          clearTimeout(timeoutId);
          resolve(events);
        }
      }
    );
  });
}

// Helper function to create model-specific tests
function createModelTest(testName, testFunction) {
  TEST_MODELS.forEach(model => {
    test.serial(`${testName} - ${model}`, async (t) => {
      await testFunction(t, model);
    });
  });
}

// Helper function to validate info object structure
function validateInfoObject(t, info, testName) {
  if (!info || typeof info !== 'object') {
    t.fail(`${testName}: Info object should be a valid object`);
    return;
  }

  // Check if info object has any meaningful content
  const hasContent = Object.keys(info).length > 0;
  t.true(hasContent, `${testName}: Info object should have some content`);

  // Validate toolUsed if present
  if (info.toolUsed) {
    if (Array.isArray(info.toolUsed)) {
      t.true(info.toolUsed.length > 0, `${testName}: toolUsed array should not be empty`);
      info.toolUsed.forEach((tool, index) => {
        // Handle nested arrays in toolUsed
        if (Array.isArray(tool)) {
          t.true(tool.length > 0, `${testName}: toolUsed[${index}] nested array should not be empty`);
          tool.forEach((nestedTool, nestedIndex) => {
            t.true(typeof nestedTool === 'string', `${testName}: toolUsed[${index}][${nestedIndex}] should be a string`);
            t.truthy(nestedTool.trim(), `${testName}: toolUsed[${index}][${nestedIndex}] should not be empty`);
          });
        } else {
          t.true(typeof tool === 'string', `${testName}: toolUsed[${index}] should be a string`);
          t.truthy(tool.trim(), `${testName}: toolUsed[${index}] should not be empty`);
        }
      });
    } else {
      t.true(typeof info.toolUsed === 'string', `${testName}: toolUsed should be a string if not array`);
      t.truthy(info.toolUsed.trim(), `${testName}: toolUsed should not be empty`);
    }
  }

  // Validate citations if present
  if (info.citations) {
    t.true(Array.isArray(info.citations), `${testName}: citations should be an array`);
    info.citations.forEach((citation, index) => {
      t.true(typeof citation === 'object', `${testName}: citations[${index}] should be an object`);
      if (citation.title) {
        t.true(typeof citation.title === 'string', `${testName}: citations[${index}].title should be a string`);
      }
      if (citation.url) {
        t.true(typeof citation.url === 'string', `${testName}: citations[${index}].url should be a string`);
        // URLs can be empty strings, which is valid
        if (citation.url.trim()) {
          t.true(citation.url.startsWith('http'), `${testName}: citations[${index}].url should be a valid URL if not empty`);
        }
      }
      if (citation.content) {
        t.true(typeof citation.content === 'string', `${testName}: citations[${index}].content should be a string`);
      }
    });
  }

  // Validate toolCalls if present
  if (info.toolCalls) {
    t.true(Array.isArray(info.toolCalls), `${testName}: toolCalls should be an array`);
    info.toolCalls.forEach((toolCall, index) => {
      t.true(typeof toolCall === 'object', `${testName}: toolCalls[${index}] should be an object`);
      if (toolCall.name) {
        t.true(typeof toolCall.name === 'string', `${testName}: toolCalls[${index}].name should be a string`);
      }
    });
  }

  // Validate usage if present
  if (info.usage) {
    // Handle both single usage object and array of usage objects
    if (Array.isArray(info.usage)) {
      t.true(info.usage.length > 0, `${testName}: usage array should not be empty`);
      info.usage.forEach((usage, index) => {
        t.true(typeof usage === 'object', `${testName}: usage[${index}] should be an object`);
        if (usage.prompt_tokens !== undefined) {
          t.true(typeof usage.prompt_tokens === 'number', `${testName}: usage[${index}].prompt_tokens should be a number`);
        }
        if (usage.completion_tokens !== undefined) {
          t.true(typeof usage.completion_tokens === 'number', `${testName}: usage[${index}].completion_tokens should be a number`);
        }
        if (usage.total_tokens !== undefined) {
          t.true(typeof usage.total_tokens === 'number', `${testName}: usage[${index}].total_tokens should be a number`);
        }
      });
    } else {
      t.true(typeof info.usage === 'object', `${testName}: usage should be an object`);
      if (info.usage.prompt_tokens !== undefined) {
        t.true(typeof info.usage.prompt_tokens === 'number', `${testName}: usage.prompt_tokens should be a number`);
      }
      if (info.usage.completion_tokens !== undefined) {
        t.true(typeof info.usage.completion_tokens === 'number', `${testName}: usage.completion_tokens should be a number`);
      }
      if (info.usage.total_tokens !== undefined) {
        t.true(typeof info.usage.total_tokens === 'number', `${testName}: usage.total_tokens should be a number`);
      }
    }
  }

  // Validate finishReason if present
  if (info.finishReason) {
    t.true(typeof info.finishReason === 'string', `${testName}: finishReason should be a string`);
    const validReasons = ['stop', 'length', 'tool_calls', 'content_filter', 'function_call'];
    t.true(validReasons.includes(info.finishReason), `${testName}: finishReason should be a valid reason`);
  }
}

// Helper function to flatten nested arrays
function flattenArray(arr) {
  const result = [];
  for (const item of arr) {
    if (Array.isArray(item)) {
      result.push(...flattenArray(item));
    } else {
      result.push(item);
    }
  }
  return result;
}

// Test basic single-step task
createModelTest('sys_entity_agent handles single-step task', async (t, model) => {
  t.timeout(60000); // 30 second timeout
  const response = await testServer.executeOperation({
    query: `
      query TestAgentSingleStep(
        $text: String!, 
        $chatHistory: [MultiMessage]!,
        $model: String
      ) {
        sys_entity_agent(
          text: $text, 
          chatHistory: $chatHistory,
          model: $model,
          stream: true
        ) {
          result
          contextId
          tool
          warnings
          errors
        }
      }
    `,
<<<<<<< HEAD
    variables: {
      text: 'What is the current time?',
      chatHistory: [{
        role: "user",
        content: ["What is the current time?"]
      }]
    }
  });

  console.log('Single-step Agent Response:', JSON.stringify(response, null, 2));

=======
    variables: { 
      text: 'What is the current time in Los Angeles?',
      chatHistory: [{ 
        role: "user", 
        content: ["What is the current time in Los Angeles?"] 
      }],
      model: model
    }
  });

  console.log(`Single-step Agent Response (${model}):`, JSON.stringify(response, null, 2));
  
>>>>>>> 0ff9fecf
  // Check for successful response
  t.falsy(response.body?.singleResult?.errors, 'Should not have GraphQL errors');
  const requestId = response.body?.singleResult?.data?.sys_entity_agent?.result;
  t.truthy(requestId, 'Should have a requestId in the result field');

  // Collect events
  const events = await collectSubscriptionEvents({
    query: `
      subscription OnRequestProgress($requestId: String!) {
        requestProgress(requestIds: [$requestId]) {
          requestId
          progress
          data
          info
        }
      }
    `,
    variables: { requestId }
  });

  console.log(`Received ${events.length} events for single-step task (${model})`);
  t.true(events.length > 0, 'Should have received events');

  // Verify we got a completion event
  const completionEvent = events.find(event =>
    event.data.requestProgress.progress === 1
  );
  t.truthy(completionEvent, 'Should have received a completion event');

  // Validate the info object in the completion event
  const infoString = completionEvent.data.requestProgress.info;
  
  // For single-step tasks, info might be empty or an empty object, which is acceptable
  if (infoString && infoString.trim()) {
    let infoObject;
    try {
      infoObject = JSON.parse(infoString);
    } catch (error) {
      t.fail(`Failed to parse info object: ${error.message}`);
      return;
    }

    // Validate the info object structure
    if (Object.keys(infoObject).length > 0) {
      validateInfoObject(t, infoObject, 'Single-step task');
    }

    // For single-step tasks, we might not have tool usage, but we should have other properties
    if (infoObject.finishReason) {
      t.true(['stop', 'length', 'tool_calls', 'content_filter'].includes(infoObject.finishReason), 
        'Single-step task should have a valid finish reason');
    }
    console.log(`Single-step info object validation passed for ${model}:`, JSON.stringify(infoObject, null, 2));
  } else {
    console.log(`Single-step task (${model}) completed without info object - this is acceptable for simple tasks`);
  }
});

// Test multi-step task with tool usage
createModelTest('sys_entity_agent handles multi-step task with tools', async (t, model) => {
  t.timeout(360000); // 120 second timeout for multi-step task
  const response = await testServer.executeOperation({
    query: `
      query TestAgentMultiStep(
        $text: String!, 
        $chatHistory: [MultiMessage]!,
        $model: String
      ) {
        sys_entity_agent(
          text: $text, 
          chatHistory: $chatHistory,
          model: $model,
          stream: true
        ) {
          result
          contextId
          tool
          warnings
          errors
        }
      }
    `,
    variables: {
      text: 'Research the latest developments in renewable energy and summarize the key trends.',
<<<<<<< HEAD
      chatHistory: [{
        role: "user",
        content: ["Research the latest developments in renewable energy and summarize the key trends."]
      }]
    }
  });

  console.log('Multi-step Agent Response:', JSON.stringify(response, null, 2));

=======
      chatHistory: [{ 
        role: "user", 
        content: ["Research the latest developments in renewable energy and summarize the key trends."] 
      }],
      model: model
    }
  });

  console.log(`Multi-step Agent Response (${model}):`, JSON.stringify(response, null, 2));
  
>>>>>>> 0ff9fecf
  // Check for successful response
  t.falsy(response.body?.singleResult?.errors, 'Should not have GraphQL errors');
  const requestId = response.body?.singleResult?.data?.sys_entity_agent?.result;
  t.truthy(requestId, 'Should have a requestId in the result field');

  // Collect events with a longer timeout since this is a multi-step operation
  const events = await collectSubscriptionEvents({
    query: `
      subscription OnRequestProgress($requestId: String!) {
        requestProgress(requestIds: [$requestId]) {
          requestId
          progress
          data
          info
        }
      }
    `,
    variables: { requestId }
  }, 240000);

  console.log(`Received ${events.length} events for multi-step task (${model})`);
  t.true(events.length > 0, 'Should have received events');

  // Verify we got a completion event
  const completionEvent = events.find(event =>
    event.data.requestProgress.progress === 1
  );
  t.truthy(completionEvent, 'Should have received a completion event');

  const infoString = completionEvent.data.requestProgress.info;
  t.truthy(infoString, 'Multi-step task should have info object');
  
  let infoObject;
  try {
    infoObject = JSON.parse(infoString);
  } catch (error) {
    t.fail(`Failed to parse info object: ${error.message}`);
    return;
  }

  // Validate the info object structure
  validateInfoObject(t, infoObject, 'Multi-step task');

  // Additional specific validations for multi-step tasks
  if (infoObject.toolUsed) {
    // For multi-step tasks, we expect multiple tools to be used
    const toolUsedArray = Array.isArray(infoObject.toolUsed) ? infoObject.toolUsed : [infoObject.toolUsed];
    t.true(toolUsedArray.length > 0, 'Multi-step task should have used at least one tool');
    
    // Flatten nested arrays for tool counting
    const flattenedTools = flattenArray(toolUsedArray);
    t.true(flattenedTools.length > 0, 'Multi-step task should have used tools after flattening');
    
    // Check for common tool types that should be used in research tasks
    const expectedToolTypes = ['Search', 'SearchInternetAgent2', 'SearchXPlatform', 'WebPageContent', 'SearchAgent'];
    const hasExpectedTool = flattenedTools.some(tool => 
      expectedToolTypes.some(expectedType => tool.includes(expectedType))
    );
    t.true(hasExpectedTool, 'Multi-step research task should have used search tools');
  }

  // Validate citations for research tasks
  if (infoObject.citations) {
    t.true(infoObject.citations.length > 0, 'Research task should have citations');
    infoObject.citations.forEach((citation, index) => {
      // Citations should have either URL or content, but not necessarily both
      t.truthy(citation.url || citation.content, `Citation ${index} should have URL or content`);
      if (citation.title || citation.content) {
        t.truthy(citation.title || citation.content, `Citation ${index} should have title or content`);
      }
    });
  }

  // Validate toolCalls for multi-step tasks
  if (infoObject.toolCalls) {
    t.true(infoObject.toolCalls.length > 0, 'Multi-step task should have tool calls');
  }

  // Validate usage statistics
  if (infoObject.usage) {
    // Handle both single usage object and array of usage objects
    if (Array.isArray(infoObject.usage)) {
      t.true(infoObject.usage.length > 0, 'Multi-step task should have usage data');
      const latestUsage = infoObject.usage[0]; // Most recent usage first
      t.truthy(latestUsage.total_tokens, 'Multi-step task should have total token usage');
      t.true(latestUsage.total_tokens > 0, 'Multi-step task should have used tokens');
    } else {
      t.truthy(infoObject.usage.total_tokens, 'Multi-step task should have total token usage');
      t.true(infoObject.usage.total_tokens > 0, 'Multi-step task should have used tokens');
    }
  }

  // Validate finish reason
  if (infoObject.finishReason) {
    t.true(['stop', 'length', 'tool_calls', 'content_filter'].includes(infoObject.finishReason), 
      'Multi-step task should have a valid finish reason');
  }

  console.log(`Multi-step info object validation passed for ${model}:`, JSON.stringify(infoObject, null, 2));
});<|MERGE_RESOLUTION|>--- conflicted
+++ resolved
@@ -269,19 +269,6 @@
         }
       }
     `,
-<<<<<<< HEAD
-    variables: {
-      text: 'What is the current time?',
-      chatHistory: [{
-        role: "user",
-        content: ["What is the current time?"]
-      }]
-    }
-  });
-
-  console.log('Single-step Agent Response:', JSON.stringify(response, null, 2));
-
-=======
     variables: { 
       text: 'What is the current time in Los Angeles?',
       chatHistory: [{ 
@@ -294,7 +281,6 @@
 
   console.log(`Single-step Agent Response (${model}):`, JSON.stringify(response, null, 2));
   
->>>>>>> 0ff9fecf
   // Check for successful response
   t.falsy(response.body?.singleResult?.errors, 'Should not have GraphQL errors');
   const requestId = response.body?.singleResult?.data?.sys_entity_agent?.result;
@@ -379,17 +365,6 @@
     `,
     variables: {
       text: 'Research the latest developments in renewable energy and summarize the key trends.',
-<<<<<<< HEAD
-      chatHistory: [{
-        role: "user",
-        content: ["Research the latest developments in renewable energy and summarize the key trends."]
-      }]
-    }
-  });
-
-  console.log('Multi-step Agent Response:', JSON.stringify(response, null, 2));
-
-=======
       chatHistory: [{ 
         role: "user", 
         content: ["Research the latest developments in renewable energy and summarize the key trends."] 
@@ -400,7 +375,6 @@
 
   console.log(`Multi-step Agent Response (${model}):`, JSON.stringify(response, null, 2));
   
->>>>>>> 0ff9fecf
   // Check for successful response
   t.falsy(response.body?.singleResult?.errors, 'Should not have GraphQL errors');
   const requestId = response.body?.singleResult?.data?.sys_entity_agent?.result;
