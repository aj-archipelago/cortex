--- conflicted
+++ resolved
@@ -1,10 +1,6 @@
 import test from 'ava';
-<<<<<<< HEAD
-import { getSemanticChunks, determineTextFormat } from '../graphql/chunker.js';
-
-=======
-import { getSemanticChunks } from '../server/chunker.js';
->>>>>>> fb38478a
+import { getSemanticChunks, determineTextFormat } from '../server/chunker.js';
+
 import { encode } from 'gpt-3-encoder';
 
 const testText = `Lorem ipsum dolor sit amet, consectetur adipiscing elit. In id erat sem. Phasellus ac dapibus purus, in fermentum nunc. Mauris quis rutrum magna. Quisque rutrum, augue vel blandit posuere, augue magna convallis turpis, nec elementum augue mauris sit amet nunc. Aenean sit amet leo est. Nunc ante ex, blandit et felis ut, iaculis lacinia est. Phasellus dictum orci id libero ullamcorper tempor.
