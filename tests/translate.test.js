--- conflicted
+++ resolved
@@ -4,29 +4,11 @@
 
 const testServer = getTestServer();
 
-<<<<<<< HEAD
 //stop server after all tests
 afterAll(async () => {
     await testServer.stop();
 });
 
-it('test translate-context', async () => {
-    const response = await testServer.executeOperation({
-        query: 'query($text: String!, $to:String) { translate_context(text: $text, to:$to) { result } }',
-        variables: {
-            to: 'Turkish',
-            text: `besiktas is great.\n\n what about fenerbahce's rival?\n\n yes, galatasaray` },
-    });
-
-    expect(response.errors).toBeUndefined();
-    //check if it contains names like besiktas, fenerbahce, galatasaray
-    expect(response.data?.translate_context.result).toMatch(/be.ikta./i);
-    expect(response.data?.translate_context.result).toMatch(/fenerbah.e/i);
-    expect(response.data?.translate_context.result).toMatch(/galatasaray/i);
-});
-
-=======
->>>>>>> 0bf4378d
 it('test translate endpoint with huge arabic text english translation and check return non-arabic/english', async () => {
     const response = await testServer.executeOperation({
         query: 'query translate($text: String!, $to:String) { translate(text: $text, to:$to) { result } }',
